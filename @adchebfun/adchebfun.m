--- conflicted
+++ resolved
@@ -692,33 +692,14 @@
         function u = seed(u, k, m)
             % TODO: Document
             dom = u.domain;
-<<<<<<< HEAD
-            I = linop.eye(dom);
-            Z = linop.zeros(dom);
-%             blocks = cell(1, m);
-%             for j = 1:m
-%                 blocks{1,j} = Z;
-%             end
-%             blocks{1,k} = I;
-%             u.jacobian = chebmatrix(blocks); % Does work with chebmatrix(blocks{:})
-            % TODO: This should be using repmat and a one-liner constructer with
-            % a horzcat of elements
-            deriv = [];
-            for j = 1:k-1   % Blocks on the left of I
-                deriv = [deriv, Z];
-            end
-            deriv = [deriv, I]; % Identity block
-            for j = k+1:m   % Blocks on the right of I
-                deriv = [deriv, Z];
-=======
             I = operatorBlock.eye(dom);
             Z = operatorBlock.zeros(dom);
             blocks = cell(1, m);
             for j = 1:m
                 blocks{1,j} = Z;
->>>>>>> 4e68acb5
-            end
-            u.jacobian = deriv;
+            end
+            blocks{1,k} = I;
+            u.jacobian = chebmatrix(blocks);
         end        
    
         function g = sec(f)
