classdef cheboppref < chebpref
    
    % See above for documentation.
    properties
<<<<<<< HEAD
        damped = 1;
        display = 'iter';
        errTol = 1e-10;
        lambdaMin = 1e-6;
        maxIter = 25;
        plotting = 1;
        discretisation = @colloc2
        scale = NaN
        dimensionValues = [32 64 128 256 512 724 1024 1448 2048]
=======
%         discretisation = @colloc2
%         scale = NaN
%         dimensionValues = [32 64 128 256 512 724 1024 1448 2048]
>>>>>>> 4d46548e
    end
    
    properties (Dependent)
        % TODO: Check how to get this working again.
        discretization
    end

    methods

        function outPref = cheboppref()           
            
            outPref = outPref@chebpref;
            
            % TODO: Check with AA about preferences
            outPref.prefList.maxTotalLength = 2500;
            outPref.prefList.enableSingularityDetection = false;  % not supported
            
            % Default new properties.
            outPref.prefList.discretisation = @colloc2;
            outPref.prefList.scale = NaN;
            outPref.prefList.dimensionValues =[32 64 128 256 512 724 1024 1448 2048];
            
            
        end
        
        function out = get.discretization(pref)
            out = pref.discretisation;
        end

        function pref = set.discretization(pref,disc)
            pref.discretisation = disc;
        end

        function out = subsref(pref, ind)
        %SUBSREF   Subscripted referencing for CHEBOPPREF.
        %   P.PROP, where P is a CHEBOPPREF object, returns the value of the
        %   CHEBOPPREF property PROP stored in P.  If PROP is not a CHEBOPPREF
        %   property, P.TECHPREFS.PROP will be returned instead.  If PROP is
        %   neither a CHEBOPPREF property nor a field in P.TECHPREFS, an error
        %   will be thrown.
        %
        %   For access to fields PROP of TECHPREFS that have the same name as a
        %   CHEBOPPREF property, use the syntax P.TECHPREFS.PROP.
        %
        %   CHEBOPPREF does not support any other subscripted referencing types,
        %   including '()' and '{}'.
            switch ( ind(1).type )
                case '.'
                    if ( isfield(pref.prefList, ind(1).subs) )
                        out = pref.prefList.(ind(1).subs);
                    else
                        out = pref.prefList.techPrefs.(ind(1).subs);
                    end

                    if ( numel(ind) > 1 )
                        out = subsref(out, ind(2:end));
                    end
                otherwise
                    error('CHEBTECH:subsref:badType', ...
                        'Invalid subscripted reference type.')
            end
        end

        function pref = subsasgn(pref, ind, val)
        %SUBSASGN   Subscripted assignment for CHEBOPPREF.
        %   P.PROP = VAL, where P is a CHEBOPPREF object, assigns the value VAL
        %   to the CHEBOPPREF property PROP stored in P.  If PROP is not a
        %   CHEBOPPREF property, the assignment will be made to P.TECHPREFS.PROP
        %   instead.
        %
        %   To assign to fields PROP of TECHPREFS that have the same name as a
        %   CHEBOPPREF property, use the syntax P.TECHPREFS.PROP = VAL.
        %
        %   CHEBOPPREF does not support any other subscripted assignment types,
        %   including '()' and '{}'.
            switch ( ind(1).type )
                case '.'
                    if ( isfield(pref.prefList, ind(1).subs) )
                        pref.prefList = builtin('subsasgn', pref.prefList, ...
                            ind, val);
                    else
                        pref.prefList.techPrefs = builtin('subsasgn', ...
                            pref.prefList.techPrefs, ind, val);
                    end
                otherwise
                    error('CHEBTECH:subsasgn:badType', ...
                        'Invalid subscripted assignment type.')
            end
        end

    end

end<|MERGE_RESOLUTION|>--- conflicted
+++ resolved
@@ -2,21 +2,9 @@
     
     % See above for documentation.
     properties
-<<<<<<< HEAD
-        damped = 1;
-        display = 'iter';
-        errTol = 1e-10;
-        lambdaMin = 1e-6;
-        maxIter = 25;
-        plotting = 1;
-        discretisation = @colloc2
-        scale = NaN
-        dimensionValues = [32 64 128 256 512 724 1024 1448 2048]
-=======
 %         discretisation = @colloc2
 %         scale = NaN
 %         dimensionValues = [32 64 128 256 512 724 1024 1448 2048]
->>>>>>> 4d46548e
     end
     
     properties (Dependent)
@@ -39,7 +27,13 @@
             outPref.prefList.scale = NaN;
             outPref.prefList.dimensionValues =[32 64 128 256 512 724 1024 1448 2048];
             
-            
+            % Preferences for nonlinear ODEs
+            outPref.prefList.damped = 1;
+            outPref.prefList.display = 'iter';
+            outPref.prefList.errTol = 1e-10;
+            outPref.prefList.lambdaMin = 1e-6;
+            outPref.prefList.maxIter = 25;
+            outPref.prefList.plotting = 1;
         end
         
         function out = get.discretization(pref)
