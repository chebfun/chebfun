classdef cheboppref < chebpref
    
    % See above for documentation.
    properties
<<<<<<< HEAD
        domain
        discretization
        discPrefs
        enableBreakpointDetection
        breakpointPrefs
        maxTotalLength
        scale
        damped
        display
        errTol
        lambdaMin
        maxIter
        plotting
=======
        discretisation = @colloc2
        scale = NaN
        dimensionValues = [32 64 128 256 512 724 1024 1448 2048]
    end
    
    properties (Dependent)
        discretization
>>>>>>> 2863c94e
    end

    methods

<<<<<<< HEAD
        function outPref = cheboppref(inPref)
            if ( (nargin == 1) && isa(inPref, 'cheboppref') )
                outPref = inPref;
                return
            elseif ( nargin < 1 )
                inPref = struct();
            end

            % Initialize default preference values.
            outPref.maxTotalLength = 2048;
            outPref.enableBreakpointDetection = false;
                outPref.breakpointPrefs.splitMaxLength = 129;
                outPref.breakpointPrefs.splitMaxTotalLength = 2048;
            outPref.domain = [-1 1];
            outPref.discretization = @colloc2;
            outPref.discPrefs = struct();
                outPref.discPrefs.eps = 2^(-52);
                outPref.discPrefs.exactLength = NaN;
            outPref.scale = NaN;    
            outPref.damped = 1;
            outPref.display = 'iter';
            outPref.errTol = 1e-10;
            outPref.lambdaMin = 1e-8;
            outPref.maxIter = 25;
            outPref.plotting = 'off';
            
            % Copy fields from q, placing unknown ones in discPrefs and merging
            % incomplete substructures.
            for field = fieldnames(inPref).'
                if ( isprop(outPref, field{1}) )
                    if ( isstruct(outPref.(field{1})) )
                        outPref.(field{1}) = ...
                            chebpref.mergePrefs(outPref.(field{1}), ...
                            inPref.(field{1}));
                    else
                        outPref.(field{1}) = inPref.(field{1});
                    end
                else
                    outPref.discPrefs.(field{1}) = inPref.(field{1});
                end
            end
=======
        function outPref = cheboppref()           
            
            outPref = outPref@chebpref;
            
            outPref.maxTotalLength = 2500;
            outPref.enableSingularityDetection = false;  % not supported
        end
        
        function out = get.discretization(pref)
            out = pref.discretisation;
        end

        function pref = set.discretization(pref,disc)
            pref.discretisation = disc;
>>>>>>> 2863c94e
        end

        function out = subsref(pref, ind)
        %SUBSREF   Subscripted referencing for CHEBPREF.
        %   P.PROP, where P is a CHEBPREF object, returns the value of the
        %   CHEBPREF property PROP stored in P.  If PROP is not a CHEBPREF
        %   property, P.DISCPREFS.PROP will be returned instead.  If PROP is
        %   neither a CHEBPREF property nor a field in P.DISCPREFS, an error
        %   will be thrown.
        %
        %   For access to fields PROP of DISCPREFS that have the same name as a
        %   CHEBPREF property, use the syntax P.DISCPREFS.PROP.
        %
        %   CHEBPREF does not support any other subscripted referencing types,
        %   including '()' and '{}'.
            switch ( ind(1).type )
                case '.'
                    if ( isprop(pref, ind(1).subs) )
                        out = pref.(ind(1).subs);
                    else
                        out = pref.discPrefs.(ind(1).subs);
                    end

                    if ( numel(ind) > 1 )
                        out = subsref(out, ind(2:end));
                    end
                otherwise
                    error('CHEBTECH:subsref:badType', ...
                        'Invalid subscripted reference type.')
            end
        end

        function pref = subsasgn(pref, ind, val)
        %SUBSASGN   Subscripted assignment for CHEBPREF.
        %   P.PROP = VAL, where P is a CHEBPREF object, assigns the value VAL
        %   to the CHEBPREF property PROP stored in P.  If PROP is not a
        %   CHEBPREF property, the assignment will be made to P.DISCPREFS.PROP
        %   instead.
        %
        %   To assign to fields PROP of DISCPREFS that have the same name as a
        %   CHEBPREF property, use the syntax P.DISCPREFS.PROP = VAL.
        %
        %   CHEBPREF does not support any other subscripted assignment types,
        %   including '()' and '{}'.
            switch ( ind(1).type )
                case '.'
                    if ( isprop(pref, ind(1).subs) )
                        pref = builtin('subsasgn', pref, ind, val);
                    else
                        pref.discPrefs = builtin('subsasgn', pref.discPrefs, ...
                            ind, val);
                    end
                otherwise
                    error('CHEBTECH:subsasgn:badType', ...
                        'Invalid subscripted assignment type.')
            end
        end

    end

end<|MERGE_RESOLUTION|>--- conflicted
+++ resolved
@@ -2,21 +2,12 @@
     
     % See above for documentation.
     properties
-<<<<<<< HEAD
-        domain
-        discretization
-        discPrefs
-        enableBreakpointDetection
-        breakpointPrefs
-        maxTotalLength
-        scale
         damped
         display
         errTol
         lambdaMin
         maxIter
         plotting
-=======
         discretisation = @colloc2
         scale = NaN
         dimensionValues = [32 64 128 256 512 724 1024 1448 2048]
@@ -24,54 +15,10 @@
     
     properties (Dependent)
         discretization
->>>>>>> 2863c94e
     end
 
     methods
 
-<<<<<<< HEAD
-        function outPref = cheboppref(inPref)
-            if ( (nargin == 1) && isa(inPref, 'cheboppref') )
-                outPref = inPref;
-                return
-            elseif ( nargin < 1 )
-                inPref = struct();
-            end
-
-            % Initialize default preference values.
-            outPref.maxTotalLength = 2048;
-            outPref.enableBreakpointDetection = false;
-                outPref.breakpointPrefs.splitMaxLength = 129;
-                outPref.breakpointPrefs.splitMaxTotalLength = 2048;
-            outPref.domain = [-1 1];
-            outPref.discretization = @colloc2;
-            outPref.discPrefs = struct();
-                outPref.discPrefs.eps = 2^(-52);
-                outPref.discPrefs.exactLength = NaN;
-            outPref.scale = NaN;    
-            outPref.damped = 1;
-            outPref.display = 'iter';
-            outPref.errTol = 1e-10;
-            outPref.lambdaMin = 1e-8;
-            outPref.maxIter = 25;
-            outPref.plotting = 'off';
-            
-            % Copy fields from q, placing unknown ones in discPrefs and merging
-            % incomplete substructures.
-            for field = fieldnames(inPref).'
-                if ( isprop(outPref, field{1}) )
-                    if ( isstruct(outPref.(field{1})) )
-                        outPref.(field{1}) = ...
-                            chebpref.mergePrefs(outPref.(field{1}), ...
-                            inPref.(field{1}));
-                    else
-                        outPref.(field{1}) = inPref.(field{1});
-                    end
-                else
-                    outPref.discPrefs.(field{1}) = inPref.(field{1});
-                end
-            end
-=======
         function outPref = cheboppref()           
             
             outPref = outPref@chebpref;
@@ -86,7 +33,6 @@
 
         function pref = set.discretization(pref,disc)
             pref.discretisation = disc;
->>>>>>> 2863c94e
         end
 
         function out = subsref(pref, ind)
