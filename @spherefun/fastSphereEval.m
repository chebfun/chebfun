--- conflicted
+++ resolved
@@ -104,11 +104,7 @@
 [c, ~, ic] = unique([ii, jj], 'rows');
 Y = Y(c(:,1));
 X = X(c(:,2));
-<<<<<<< HEAD
-vals = zeros(M, N);
 
-=======
->>>>>>> 0a6ac49b
 % Determine the (ii,jj) values that do the same multiplications involving
 % Y and X so we can vectorize these operations.
 [srt_ic, idic] = sort(ic);
@@ -123,15 +119,11 @@
     vals(kk) = sum((U1(kk,:)*Y{idx}).*(U2(kk,:)*X{idx}), 2);
     cnt = breaks(idx)+1;
 end
-<<<<<<< HEAD
 
 % Do the last set of values.
 idx = size(c,1);
 kk = idic(cnt:end);
 vals(kk) = ((U1(kk,:)*Y{idx}).*(U2(kk,:)*X{idx}))*ov;
-=======
->>>>>>> 0a6ac49b
-
 end
 
 function cfs = besselCoeffs(K, gam)
