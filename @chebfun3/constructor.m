--- conflicted
+++ resolved
@@ -61,13 +61,6 @@
     return
 end
 
-% Use alternative chebfun3f constructor:
-<<<<<<< HEAD
-
-prefStruct.constructor = 'chebfun3f'; %TEMPORARY
-
-=======
->>>>>>> 938693be
 if ( strcmpi(prefStruct.constructor, 'chebfun3f') )
     f = chebfun3.chebfun3f(f, op, pref, dom, vectorize);
     if ( fixedRank )
