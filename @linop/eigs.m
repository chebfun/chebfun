function varargout = eigs(L,varargin)
%EIGS    Eigenvalues and eigenfunctions of a linear operator.
%   Important: While you can construct a LINOP and apply this method, the
%   recommended procedure is to use CHEBOP.EIGS instead.
%
%   D = EIGS(A) returns a vector of 6 eigenvalues of the linop A. EIGS will
%   attempt to return the eigenvalues corresponding to the most easily
%   resolved eigenfunctions. (This is unlike the built-in EIGS, which
%   returns the largest eigenvalues by default.)
%
%   [V, D] = EIGS(A) returns a diagonal 6x6 matrix D of A's most easily
%   resolved eigenvalues, and their corresponding eigenfunctions in the
%   chebmatrix V, where V{i}(:,j) is the jth eigenfunction in variable i of
%   the system.
%
%   [...] = EIGS(A,B) solves the generalized eigenproblem A*V = B*V*D,
%   where B is another linop.
%
%   EIGS(A, K) and EIGS(A, B, K) find the K most easily resolved eigenvalues.
%
%   EIGS(A, K, SIGMA) and EIGS(A, B, K, SIGMA) find K eigenvalues. If SIGMA is a
%   scalar, the eigenvalues found are the ones closest to SIGMA. Other selection
%   possibilities for SIGMA are:
%
%      'LM' (or Inf) and 'SM' for largest and smallest magnitude
%      'LR' and 'SR' for largest and smallest real part
%      'LI' and 'SI' for largest and smallest imaginary part
%
%   SIGMA must be chosen appropriately for the given operator. For example,
%   'LM' for an unbounded operator will fail to converge.
%
%   EIGS(..., PREFS) accepts a CHEBOPPREF to control the behavior of
%   the algorithm. If empty, defaults are used.
%
%   This version of EIGS does not use iterative methods as in the built-in
%   EIGS for sparse matrices. Instead, it uses the built-in EIG on dense
%   matrices of increasing size, stopping when the targeted eigenfunctions
%   appear to have converged, as determined by the chebfun constructor.
%
%   EXAMPLE: Simple harmonic oscillator
%
%   d = [0 pi];
%   A = linop( operatorBlock.diff(d, 2) );
%   E = functionalBlock.eval(d);
%   A = addBC(A, E(0), 0);
%   A = addBC(A, E(pi), 0);
%   [V,D] = eigs(A, 10);
%   format long, sqrt(-diag(D))  % integers, to 14 digits
%
% See also CHEBOPPREF, CHEBOP.EIGS.

% Copyright 2014 by The University of Oxford and The Chebfun Developers.
% See http://www.chebfun.org/ for Chebfun information.

% Parsing inputs.
B = [];       % no generalized operator
k = [];       % will be made default value below
sigma = [];   % default 'auto' mode
prefs = [];
gotk = false; % until we detect a value of k in inputs
for j = 1:nargin-1
    item = varargin{j};
    if ( isa(item, 'linop') )
        % Generalized operator term
        B = item;
    elseif ( isa(item,'cheboppref') )
        prefs = item;
    elseif ( ~gotk && isnumeric(item) && (item > 0) && (item == round(item) ) )
        % k should be given before sigma (which might also be integer)
        k = item;
        gotk = true;
    elseif ( ischar(item) || isnumeric(item) )
        sigma = item;
    else
        error('Could not parse argument number %i.',j+1)
    end
end

% Grab defaults if needed.
if ( isempty(prefs) )
    prefs = cheboppref;
end

% Discretization type.
discType = prefs.discretization;

% Assign default to k if needed.
if ( isempty(k) || isnan(k) )
    k = 6;
end

% Check for square operator. (This is not strict enough, technically.)
m = size(L, 2);
if ( m ~= size(L, 1) )
    error('LINOP:eigs:notsquare','Block size must be square.')
end

%% Set up the discretization:
if ( isa(discType, 'function_handle') )
    % Create a discretization object
    discA = discType(L);

    % Set the allowed discretisation lengths:
    dimVals = prefs.dimensionValues;

    % Update the discretiztion dimension on unhappy pieces:
    discA.dimension = repmat(dimVals(1), 1, numel(discA.domain)-1);
    dimVals(1) = [];
else
    % A discretization is given:
    discA = discType;

    % Initialise dimVals;
    dimVals = max(discA.dimension);
end

% If there is a generalized eigenproblem, the right-side operator needs to have
% its domain merged in and its own discretization.
if ( ~isempty(B) )
    
    % Update the discretization domain for L:
    discA.domain = chebfun.mergeDomains(discA.domain, B.domain);
    
    % Construct a discretization for B:
    constructor = str2func( class(discA) );   % constructor handle
    discB = constructor(B);
    
    % We can ignore constraints and continuity--enforced on the left side.
    if ( ~isempty(discB.source.constraint) )
        discB.source.constraint = [];
        warning('CHEBFUN:linop:eigs:constraints', ...
                'Constraints on B are ignored.')
    end
    if ( ~isempty(discB.source.continuity) )
        discB.source.continuity = [];
        warning('CHEBFUN:linop:eigs:continuity', ...
                'Continuity conditions on B are ignored.')
    end       
    
    % Merge the two discretizations:
    [discA, discB] = merge(discA, discB);
    
else
    discB = [];
end

if ( isempty(L.continuity) )
     % Apply continuity conditions:
     discA.source = deriveContinuity(discA.source);
end

% 'SM' is equivalent to eigenvalues nearest zero.
if ( strcmpi(sigma, 'SM') )
    sigma = 0;
end

% Information required for finding the eigenvalues and functions.
numInts = discA.numIntervals;
isFun = isFunVariable(L);

% Automatic mode: find the best sigma by going where the convergence appears to
% be fastest.
if ( isempty(sigma) )
    % Try to determine where the 'most interesting' eigenvalue is.
    discA.dimension = 33*ones(1, numInts);
    [V1, D1] = getEigenvalues(discA, discB, 33, 0);
    discA.dimension(:) = 65;
    [V2, D2, P] = getEigenvalues(discA, discB, 33, 0);
    lam1 = diag(D1);
    lam2 = diag(D2);
    dif = bsxfun(@minus, lam1.', lam2);
    delta = min( abs(dif) );   % diffs from 33->65
    % These are the significantly large differences from 33->65.
    bigDel = (delta > 1e-12*norm(lam1,Inf));

    % Trim off things that are still changing a lot (relative to new size).
    lam1b = lam1;
    lam1b(bigDel) = 0;
    bigDel = logical((delta > 1e-3*norm(lam1b, inf)) + bigDel);

    if ( all(bigDel) )
        % All values changed somewhat-- choose the one changing the least.
        [~, idx] = min(delta);
        sigma = lam1(idx);
    else
        % One by one, convert the eigenvectors to functions and check their cheb
        % expansion coefficients.
        U = partition(discA, P*V2);  % each cell is array valued, for one variable

        % Combine the different variable components into a single variable for
        % coefficient conversion.
        Z = 0;
        for j = ( find(isFun) )
            Z = Z + U{j};
        end

        % Convert the discrete Z values to CHEBFUN
<<<<<<< HEAD
        z = toFunctionOut(disc, Z);
=======
        z = toFunction(discA, Z);
>>>>>>> 94e942b8

        % Obtain all coefficients to use below
        coeffs = get(z, 'coeffs');
        
        % Compute the 1-norm of the polynomial expansions, summing over smooth
        % pieces, for all columns.
        onenorm = 0;
        for j = 1:discA.numIntervals
            onenorm = onenorm + sum(abs(coeffs{j}), 1 ).';
        end
        
        [~, index] = min(onenorm);
        sigma = lam2(index);
    end
end

% Linear combination coefficients for convergence test. The convergence of the
% combination is the same as the worst constituent function. The nontrivial
% coefficents are to make accidental cancellations extremely unlikely.
coeff = 1./(2*(1:k)');

for dim = dimVals

    [V, D, P] = getEigenvalues(discA, discB, k, sigma);

    % Combine the eigenfunctions into a composite.
    v = V*coeff(1:size(V,2));

    % Convert the different components into cells
    u = partition(discA, P*v);

    % Test the happieness of the function pieces:
    [isDone, epsLevel] = testConvergence(discA, u(isFun));

    if ( all(isDone) )
        break
    else
        % Update the discretiztion dimension on unhappy pieces:
        discA.dimension(~isDone) = dim;
    end

end

% Detect finite rank operators.
if ( size(D,1) < k )
    if ( gotk )
        warning('CHEBFUN:linop:eigs:rank',...
            'Input has finite rank, only %d eigenvalues returned.', size(D,1));
    end
    k = size(D,1);
end

% Sort eigenvalues:
d = diag(D);
[d, idx] = sort(d);
V = V(:,idx);
D = diag(d);

if ( nargout < 2 )  % Return the eigenvalues only
    varargout = { diag(D) };
else            % Unwrap the eigenvectors for output

    u = mat2fun(discA, P*V);

    % Find the norm in each eigenfunction (aggregated over variables).
    nrmsq = zeros(1,k);
    for j = 1:length(u)
        if ( isFun(j) )
            % Compress the representation.
            u{j} = simplify(u{j}, max(eps,epsLevel));
        end
        nrmsq = nrmsq + sum(u{j}.*conj(u{j}), 1);
    end

    % Normalize each eigenfunction.
    scale = diag( 1./sqrt(nrmsq') );
    for j = 1:length(u)
        u{j} = u{j}*scale;
    end

     varargout = {chebmatrix(u), D};
end

end
% END OF MAIN FUNCTION

%%%%%%%%%%%%%%%%%%%%%%%%%%%%%%%%%%%%%%%%%%%%%%%%%%%%%%
%%
function [V, D, P] = getEigenvalues(discA, discB, k, sigma)
% Formulate the discrete problem and solve for the eigenvalues

    % Discretize the LHS operator (incl. constraints/continuity):
    [PA, P, C, ignored, PS] = matrix(discA); %#ok<ASGLU>

    % Discretize the RHS operator, or use identity.
    if ( ~isempty(discB) )
        % TODO: This is untidy. Can we make a method to do this? NH Apr 2014.
        discB.dimension = discA.dimension;
        PB = matrix(discB);
        % Project RHS matrix and prepend rows for the LHS constraints.
        PB = [ zeros(size(C)) ; PB ];
    else
        PB = [ zeros(size(C)) ; PS ];
    end
    
    % Compute eigenvalues.
    if ( length(PA) <= 2000 )
        [V, D] = eig(full(PA), full(PB));
        % Find the ones we're looking for.
        N = discA.dimension;
        idx = nearest(diag(D), P*V, sigma, min(k, N), N, discA);
        V = V(:,idx);
        D = D(idx,idx);
    else
        % FIXME: Experimental.
        [V, D] = eigs(PA, PB, k, sigma);
    end

end


%%%%%%%%%%%%%%%%%%%%%%%%%%%%%%%%%%%%%%%%%%%%%%%%%%%%%%
% Returns index vector that sorts eigenvalues by the given criterion.
function idx = nearest(lam, V, sigma, k, N, disc)

if ( isnumeric(sigma) )
    if ( isinf(sigma) )
        [junk, idx] = sort(abs(lam), 'descend');
    else
        [junk, idx] = sort(abs(lam-sigma));
    end
else
    switch upper(sigma)
        case 'LR'
            [junk, idx] = sort(real(lam), 'descend');
        case 'SR'
            [junk, idx] = sort(real(lam));
        case 'LI'
            [junk, idx] = sort(imag(lam), 'descend');
        case 'SI'
            [junk, idx] = sort(imag(lam));
        case 'LM'
            [junk, idx] = sort(abs(lam), 'descend');
            % case 'SM' already converted to sigma = 0
        otherwise
            error('CHEBFUN:linop:eigs:sigma', 'Unidentified input ''sigma''.');
    end
end

% Delete infinite values. These can arise from rank deficiencies in the
% RHS matrix of the generalized eigenproblem.
idx( ~isfinite(lam(idx)) ) = [];

% Propose to keep these modes.
queue = 1:min(k, length(idx));
keeper = false(size(idx));
keeper(queue) = true;

%%
% Screen out spurious modes. These are dominated by high frequency for all
% values of N. (Known to arise for some formulations in generalized
% eigenproblems, specifically Orr-Sommerfeld.)

% Grab some indices
tenPercent = ceil(N/10); % We are the 10%
iif10 = 1:tenPercent;    % Indices of first 10%
ii90 = tenPercent:N;     % Indices of last 90%
ii10 = (N-tenPercent):N; % Indices of last 10%

% Check for high frequency energy (indicative of spurious eigenvalues) in
% each of the remaining valid eigenfunctions.
isFun = disc.source.isFunVariable;
while ( ~isempty(queue) )
    j = queue(1);

    vcoeff = mat2poly(disc, V(:,idx(j)));
    vcoeff = vcoeff(isFun);
    vcoeffsq = 0;
    for i = 1:numel(vcoeff)
        for q = 1:numel(vcoeff{i})
            newcoeff2 = vcoeff{i}{q}.*conj(vcoeff{i}{q});
            lnc2 = length(newcoeff2);
            lvcs = length(vcoeffsq);
            if ( lnc2 > lvcs )
                % Pad with leading zeros
                vcoeffsq = [ zeros(lnc2 - lvcs,1) ; vcoeffsq ];
                lvcs = length(vcoeffsq);
            end
            % Only the most significant rows affected
            rows = (lvcs - lnc2 + 1):lvcs;
            vcoeffsq(rows) = vcoeffsq(rows) + newcoeff2;
        end
    end
    vcoeff = sqrt( flipud( sum(vcoeffsq, 2) ) );

    % Recipe: More than half of the energy in the last 90% of the Chebyshev
    % modes is in the highest 10% modes, and the energy of the last 90% is
    % not really small (1e-8) compared to the first 10% (i.e. is not noise).
    norm90 = norm(vcoeff(ii90)); % Norm of last 90%
    norm10 = norm(vcoeff(ii10)); % Norm of last 10%
    normFirst10 = norm(vcoeff(iif10)); % Norm of first 10%
    if ( norm10 > 0.5*norm90 && norm90 > 1e-8*normFirst10 )
        keeper(j) = false;
        if queue(end) < length(idx)
            m = queue(end) + 1;
            keeper(m) = true;
            queue = [queue(:); m];
        end
    end
    queue(1) = [];

end

%%

% Return the keepers.
idx = idx( keeper );

end
<|MERGE_RESOLUTION|>--- conflicted
+++ resolved
@@ -1,421 +1,417 @@
-function varargout = eigs(L,varargin)
-%EIGS    Eigenvalues and eigenfunctions of a linear operator.
-%   Important: While you can construct a LINOP and apply this method, the
-%   recommended procedure is to use CHEBOP.EIGS instead.
-%
-%   D = EIGS(A) returns a vector of 6 eigenvalues of the linop A. EIGS will
-%   attempt to return the eigenvalues corresponding to the most easily
-%   resolved eigenfunctions. (This is unlike the built-in EIGS, which
-%   returns the largest eigenvalues by default.)
-%
-%   [V, D] = EIGS(A) returns a diagonal 6x6 matrix D of A's most easily
-%   resolved eigenvalues, and their corresponding eigenfunctions in the
-%   chebmatrix V, where V{i}(:,j) is the jth eigenfunction in variable i of
-%   the system.
-%
-%   [...] = EIGS(A,B) solves the generalized eigenproblem A*V = B*V*D,
-%   where B is another linop.
-%
-%   EIGS(A, K) and EIGS(A, B, K) find the K most easily resolved eigenvalues.
-%
-%   EIGS(A, K, SIGMA) and EIGS(A, B, K, SIGMA) find K eigenvalues. If SIGMA is a
-%   scalar, the eigenvalues found are the ones closest to SIGMA. Other selection
-%   possibilities for SIGMA are:
-%
-%      'LM' (or Inf) and 'SM' for largest and smallest magnitude
-%      'LR' and 'SR' for largest and smallest real part
-%      'LI' and 'SI' for largest and smallest imaginary part
-%
-%   SIGMA must be chosen appropriately for the given operator. For example,
-%   'LM' for an unbounded operator will fail to converge.
-%
-%   EIGS(..., PREFS) accepts a CHEBOPPREF to control the behavior of
-%   the algorithm. If empty, defaults are used.
-%
-%   This version of EIGS does not use iterative methods as in the built-in
-%   EIGS for sparse matrices. Instead, it uses the built-in EIG on dense
-%   matrices of increasing size, stopping when the targeted eigenfunctions
-%   appear to have converged, as determined by the chebfun constructor.
-%
-%   EXAMPLE: Simple harmonic oscillator
-%
-%   d = [0 pi];
-%   A = linop( operatorBlock.diff(d, 2) );
-%   E = functionalBlock.eval(d);
-%   A = addBC(A, E(0), 0);
-%   A = addBC(A, E(pi), 0);
-%   [V,D] = eigs(A, 10);
-%   format long, sqrt(-diag(D))  % integers, to 14 digits
-%
-% See also CHEBOPPREF, CHEBOP.EIGS.
-
-% Copyright 2014 by The University of Oxford and The Chebfun Developers.
-% See http://www.chebfun.org/ for Chebfun information.
-
-% Parsing inputs.
-B = [];       % no generalized operator
-k = [];       % will be made default value below
-sigma = [];   % default 'auto' mode
-prefs = [];
-gotk = false; % until we detect a value of k in inputs
-for j = 1:nargin-1
-    item = varargin{j};
-    if ( isa(item, 'linop') )
-        % Generalized operator term
-        B = item;
-    elseif ( isa(item,'cheboppref') )
-        prefs = item;
-    elseif ( ~gotk && isnumeric(item) && (item > 0) && (item == round(item) ) )
-        % k should be given before sigma (which might also be integer)
-        k = item;
-        gotk = true;
-    elseif ( ischar(item) || isnumeric(item) )
-        sigma = item;
-    else
-        error('Could not parse argument number %i.',j+1)
-    end
-end
-
-% Grab defaults if needed.
-if ( isempty(prefs) )
-    prefs = cheboppref;
-end
-
-% Discretization type.
-discType = prefs.discretization;
-
-% Assign default to k if needed.
-if ( isempty(k) || isnan(k) )
-    k = 6;
-end
-
-% Check for square operator. (This is not strict enough, technically.)
-m = size(L, 2);
-if ( m ~= size(L, 1) )
-    error('LINOP:eigs:notsquare','Block size must be square.')
-end
-
-%% Set up the discretization:
-if ( isa(discType, 'function_handle') )
-    % Create a discretization object
-    discA = discType(L);
-
-    % Set the allowed discretisation lengths:
-    dimVals = prefs.dimensionValues;
-
-    % Update the discretiztion dimension on unhappy pieces:
-    discA.dimension = repmat(dimVals(1), 1, numel(discA.domain)-1);
-    dimVals(1) = [];
-else
-    % A discretization is given:
-    discA = discType;
-
-    % Initialise dimVals;
-    dimVals = max(discA.dimension);
-end
-
-% If there is a generalized eigenproblem, the right-side operator needs to have
-% its domain merged in and its own discretization.
-if ( ~isempty(B) )
-    
-    % Update the discretization domain for L:
-    discA.domain = chebfun.mergeDomains(discA.domain, B.domain);
-    
-    % Construct a discretization for B:
-    constructor = str2func( class(discA) );   % constructor handle
-    discB = constructor(B);
-    
-    % We can ignore constraints and continuity--enforced on the left side.
-    if ( ~isempty(discB.source.constraint) )
-        discB.source.constraint = [];
-        warning('CHEBFUN:linop:eigs:constraints', ...
-                'Constraints on B are ignored.')
-    end
-    if ( ~isempty(discB.source.continuity) )
-        discB.source.continuity = [];
-        warning('CHEBFUN:linop:eigs:continuity', ...
-                'Continuity conditions on B are ignored.')
-    end       
-    
-    % Merge the two discretizations:
-    [discA, discB] = merge(discA, discB);
-    
-else
-    discB = [];
-end
-
-if ( isempty(L.continuity) )
-     % Apply continuity conditions:
-     discA.source = deriveContinuity(discA.source);
-end
-
-% 'SM' is equivalent to eigenvalues nearest zero.
-if ( strcmpi(sigma, 'SM') )
-    sigma = 0;
-end
-
-% Information required for finding the eigenvalues and functions.
-numInts = discA.numIntervals;
-isFun = isFunVariable(L);
-
-% Automatic mode: find the best sigma by going where the convergence appears to
-% be fastest.
-if ( isempty(sigma) )
-    % Try to determine where the 'most interesting' eigenvalue is.
-    discA.dimension = 33*ones(1, numInts);
-    [V1, D1] = getEigenvalues(discA, discB, 33, 0);
-    discA.dimension(:) = 65;
-    [V2, D2, P] = getEigenvalues(discA, discB, 33, 0);
-    lam1 = diag(D1);
-    lam2 = diag(D2);
-    dif = bsxfun(@minus, lam1.', lam2);
-    delta = min( abs(dif) );   % diffs from 33->65
-    % These are the significantly large differences from 33->65.
-    bigDel = (delta > 1e-12*norm(lam1,Inf));
-
-    % Trim off things that are still changing a lot (relative to new size).
-    lam1b = lam1;
-    lam1b(bigDel) = 0;
-    bigDel = logical((delta > 1e-3*norm(lam1b, inf)) + bigDel);
-
-    if ( all(bigDel) )
-        % All values changed somewhat-- choose the one changing the least.
-        [~, idx] = min(delta);
-        sigma = lam1(idx);
-    else
-        % One by one, convert the eigenvectors to functions and check their cheb
-        % expansion coefficients.
-        U = partition(discA, P*V2);  % each cell is array valued, for one variable
-
-        % Combine the different variable components into a single variable for
-        % coefficient conversion.
-        Z = 0;
-        for j = ( find(isFun) )
-            Z = Z + U{j};
-        end
-
-        % Convert the discrete Z values to CHEBFUN
-<<<<<<< HEAD
-        z = toFunctionOut(disc, Z);
-=======
-        z = toFunction(discA, Z);
->>>>>>> 94e942b8
-
-        % Obtain all coefficients to use below
-        coeffs = get(z, 'coeffs');
-        
-        % Compute the 1-norm of the polynomial expansions, summing over smooth
-        % pieces, for all columns.
-        onenorm = 0;
-        for j = 1:discA.numIntervals
-            onenorm = onenorm + sum(abs(coeffs{j}), 1 ).';
-        end
-        
-        [~, index] = min(onenorm);
-        sigma = lam2(index);
-    end
-end
-
-% Linear combination coefficients for convergence test. The convergence of the
-% combination is the same as the worst constituent function. The nontrivial
-% coefficents are to make accidental cancellations extremely unlikely.
-coeff = 1./(2*(1:k)');
-
-for dim = dimVals
-
-    [V, D, P] = getEigenvalues(discA, discB, k, sigma);
-
-    % Combine the eigenfunctions into a composite.
-    v = V*coeff(1:size(V,2));
-
-    % Convert the different components into cells
-    u = partition(discA, P*v);
-
-    % Test the happieness of the function pieces:
-    [isDone, epsLevel] = testConvergence(discA, u(isFun));
-
-    if ( all(isDone) )
-        break
-    else
-        % Update the discretiztion dimension on unhappy pieces:
-        discA.dimension(~isDone) = dim;
-    end
-
-end
-
-% Detect finite rank operators.
-if ( size(D,1) < k )
-    if ( gotk )
-        warning('CHEBFUN:linop:eigs:rank',...
-            'Input has finite rank, only %d eigenvalues returned.', size(D,1));
-    end
-    k = size(D,1);
-end
-
-% Sort eigenvalues:
-d = diag(D);
-[d, idx] = sort(d);
-V = V(:,idx);
-D = diag(d);
-
-if ( nargout < 2 )  % Return the eigenvalues only
-    varargout = { diag(D) };
-else            % Unwrap the eigenvectors for output
-
-    u = mat2fun(discA, P*V);
-
-    % Find the norm in each eigenfunction (aggregated over variables).
-    nrmsq = zeros(1,k);
-    for j = 1:length(u)
-        if ( isFun(j) )
-            % Compress the representation.
-            u{j} = simplify(u{j}, max(eps,epsLevel));
-        end
-        nrmsq = nrmsq + sum(u{j}.*conj(u{j}), 1);
-    end
-
-    % Normalize each eigenfunction.
-    scale = diag( 1./sqrt(nrmsq') );
-    for j = 1:length(u)
-        u{j} = u{j}*scale;
-    end
-
-     varargout = {chebmatrix(u), D};
-end
-
-end
-% END OF MAIN FUNCTION
-
-%%%%%%%%%%%%%%%%%%%%%%%%%%%%%%%%%%%%%%%%%%%%%%%%%%%%%%
-%%
-function [V, D, P] = getEigenvalues(discA, discB, k, sigma)
-% Formulate the discrete problem and solve for the eigenvalues
-
-    % Discretize the LHS operator (incl. constraints/continuity):
-    [PA, P, C, ignored, PS] = matrix(discA); %#ok<ASGLU>
-
-    % Discretize the RHS operator, or use identity.
-    if ( ~isempty(discB) )
-        % TODO: This is untidy. Can we make a method to do this? NH Apr 2014.
-        discB.dimension = discA.dimension;
-        PB = matrix(discB);
-        % Project RHS matrix and prepend rows for the LHS constraints.
-        PB = [ zeros(size(C)) ; PB ];
-    else
-        PB = [ zeros(size(C)) ; PS ];
-    end
-    
-    % Compute eigenvalues.
-    if ( length(PA) <= 2000 )
-        [V, D] = eig(full(PA), full(PB));
-        % Find the ones we're looking for.
-        N = discA.dimension;
-        idx = nearest(diag(D), P*V, sigma, min(k, N), N, discA);
-        V = V(:,idx);
-        D = D(idx,idx);
-    else
-        % FIXME: Experimental.
-        [V, D] = eigs(PA, PB, k, sigma);
-    end
-
-end
-
-
-%%%%%%%%%%%%%%%%%%%%%%%%%%%%%%%%%%%%%%%%%%%%%%%%%%%%%%
-% Returns index vector that sorts eigenvalues by the given criterion.
-function idx = nearest(lam, V, sigma, k, N, disc)
-
-if ( isnumeric(sigma) )
-    if ( isinf(sigma) )
-        [junk, idx] = sort(abs(lam), 'descend');
-    else
-        [junk, idx] = sort(abs(lam-sigma));
-    end
-else
-    switch upper(sigma)
-        case 'LR'
-            [junk, idx] = sort(real(lam), 'descend');
-        case 'SR'
-            [junk, idx] = sort(real(lam));
-        case 'LI'
-            [junk, idx] = sort(imag(lam), 'descend');
-        case 'SI'
-            [junk, idx] = sort(imag(lam));
-        case 'LM'
-            [junk, idx] = sort(abs(lam), 'descend');
-            % case 'SM' already converted to sigma = 0
-        otherwise
-            error('CHEBFUN:linop:eigs:sigma', 'Unidentified input ''sigma''.');
-    end
-end
-
-% Delete infinite values. These can arise from rank deficiencies in the
-% RHS matrix of the generalized eigenproblem.
-idx( ~isfinite(lam(idx)) ) = [];
-
-% Propose to keep these modes.
-queue = 1:min(k, length(idx));
-keeper = false(size(idx));
-keeper(queue) = true;
-
-%%
-% Screen out spurious modes. These are dominated by high frequency for all
-% values of N. (Known to arise for some formulations in generalized
-% eigenproblems, specifically Orr-Sommerfeld.)
-
-% Grab some indices
-tenPercent = ceil(N/10); % We are the 10%
-iif10 = 1:tenPercent;    % Indices of first 10%
-ii90 = tenPercent:N;     % Indices of last 90%
-ii10 = (N-tenPercent):N; % Indices of last 10%
-
-% Check for high frequency energy (indicative of spurious eigenvalues) in
-% each of the remaining valid eigenfunctions.
-isFun = disc.source.isFunVariable;
-while ( ~isempty(queue) )
-    j = queue(1);
-
-    vcoeff = mat2poly(disc, V(:,idx(j)));
-    vcoeff = vcoeff(isFun);
-    vcoeffsq = 0;
-    for i = 1:numel(vcoeff)
-        for q = 1:numel(vcoeff{i})
-            newcoeff2 = vcoeff{i}{q}.*conj(vcoeff{i}{q});
-            lnc2 = length(newcoeff2);
-            lvcs = length(vcoeffsq);
-            if ( lnc2 > lvcs )
-                % Pad with leading zeros
-                vcoeffsq = [ zeros(lnc2 - lvcs,1) ; vcoeffsq ];
-                lvcs = length(vcoeffsq);
-            end
-            % Only the most significant rows affected
-            rows = (lvcs - lnc2 + 1):lvcs;
-            vcoeffsq(rows) = vcoeffsq(rows) + newcoeff2;
-        end
-    end
-    vcoeff = sqrt( flipud( sum(vcoeffsq, 2) ) );
-
-    % Recipe: More than half of the energy in the last 90% of the Chebyshev
-    % modes is in the highest 10% modes, and the energy of the last 90% is
-    % not really small (1e-8) compared to the first 10% (i.e. is not noise).
-    norm90 = norm(vcoeff(ii90)); % Norm of last 90%
-    norm10 = norm(vcoeff(ii10)); % Norm of last 10%
-    normFirst10 = norm(vcoeff(iif10)); % Norm of first 10%
-    if ( norm10 > 0.5*norm90 && norm90 > 1e-8*normFirst10 )
-        keeper(j) = false;
-        if queue(end) < length(idx)
-            m = queue(end) + 1;
-            keeper(m) = true;
-            queue = [queue(:); m];
-        end
-    end
-    queue(1) = [];
-
-end
-
-%%
-
-% Return the keepers.
-idx = idx( keeper );
-
-end
+function varargout = eigs(L,varargin)
+%EIGS    Eigenvalues and eigenfunctions of a linear operator.
+%   Important: While you can construct a LINOP and apply this method, the
+%   recommended procedure is to use CHEBOP.EIGS instead.
+%
+%   D = EIGS(A) returns a vector of 6 eigenvalues of the linop A. EIGS will
+%   attempt to return the eigenvalues corresponding to the most easily
+%   resolved eigenfunctions. (This is unlike the built-in EIGS, which
+%   returns the largest eigenvalues by default.)
+%
+%   [V, D] = EIGS(A) returns a diagonal 6x6 matrix D of A's most easily
+%   resolved eigenvalues, and their corresponding eigenfunctions in the
+%   chebmatrix V, where V{i}(:,j) is the jth eigenfunction in variable i of
+%   the system.
+%
+%   [...] = EIGS(A,B) solves the generalized eigenproblem A*V = B*V*D,
+%   where B is another linop.
+%
+%   EIGS(A, K) and EIGS(A, B, K) find the K most easily resolved eigenvalues.
+%
+%   EIGS(A, K, SIGMA) and EIGS(A, B, K, SIGMA) find K eigenvalues. If SIGMA is a
+%   scalar, the eigenvalues found are the ones closest to SIGMA. Other selection
+%   possibilities for SIGMA are:
+%
+%      'LM' (or Inf) and 'SM' for largest and smallest magnitude
+%      'LR' and 'SR' for largest and smallest real part
+%      'LI' and 'SI' for largest and smallest imaginary part
+%
+%   SIGMA must be chosen appropriately for the given operator. For example,
+%   'LM' for an unbounded operator will fail to converge.
+%
+%   EIGS(..., PREFS) accepts a CHEBOPPREF to control the behavior of
+%   the algorithm. If empty, defaults are used.
+%
+%   This version of EIGS does not use iterative methods as in the built-in
+%   EIGS for sparse matrices. Instead, it uses the built-in EIG on dense
+%   matrices of increasing size, stopping when the targeted eigenfunctions
+%   appear to have converged, as determined by the chebfun constructor.
+%
+%   EXAMPLE: Simple harmonic oscillator
+%
+%   d = [0 pi];
+%   A = linop( operatorBlock.diff(d, 2) );
+%   E = functionalBlock.eval(d);
+%   A = addBC(A, E(0), 0);
+%   A = addBC(A, E(pi), 0);
+%   [V,D] = eigs(A, 10);
+%   format long, sqrt(-diag(D))  % integers, to 14 digits
+%
+% See also CHEBOPPREF, CHEBOP.EIGS.
+
+% Copyright 2014 by The University of Oxford and The Chebfun Developers.
+% See http://www.chebfun.org/ for Chebfun information.
+
+% Parsing inputs.
+B = [];       % no generalized operator
+k = [];       % will be made default value below
+sigma = [];   % default 'auto' mode
+prefs = [];
+gotk = false; % until we detect a value of k in inputs
+for j = 1:nargin-1
+    item = varargin{j};
+    if ( isa(item, 'linop') )
+        % Generalized operator term
+        B = item;
+    elseif ( isa(item,'cheboppref') )
+        prefs = item;
+    elseif ( ~gotk && isnumeric(item) && (item > 0) && (item == round(item) ) )
+        % k should be given before sigma (which might also be integer)
+        k = item;
+        gotk = true;
+    elseif ( ischar(item) || isnumeric(item) )
+        sigma = item;
+    else
+        error('Could not parse argument number %i.',j+1)
+    end
+end
+
+% Grab defaults if needed.
+if ( isempty(prefs) )
+    prefs = cheboppref;
+end
+
+% Discretization type.
+discType = prefs.discretization;
+
+% Assign default to k if needed.
+if ( isempty(k) || isnan(k) )
+    k = 6;
+end
+
+% Check for square operator. (This is not strict enough, technically.)
+m = size(L, 2);
+if ( m ~= size(L, 1) )
+    error('LINOP:eigs:notsquare','Block size must be square.')
+end
+
+%% Set up the discretization:
+if ( isa(discType, 'function_handle') )
+    % Create a discretization object
+    discA = discType(L);
+
+    % Set the allowed discretisation lengths:
+    dimVals = prefs.dimensionValues;
+
+    % Update the discretiztion dimension on unhappy pieces:
+    discA.dimension = repmat(dimVals(1), 1, numel(discA.domain)-1);
+    dimVals(1) = [];
+else
+    % A discretization is given:
+    discA = discType;
+
+    % Initialise dimVals;
+    dimVals = max(discA.dimension);
+end
+
+% If there is a generalized eigenproblem, the right-side operator needs to have
+% its domain merged in and its own discretization.
+if ( ~isempty(B) )
+    
+    % Update the discretization domain for L:
+    discA.domain = chebfun.mergeDomains(discA.domain, B.domain);
+    
+    % Construct a discretization for B:
+    constructor = str2func( class(discA) );   % constructor handle
+    discB = constructor(B);
+    
+    % We can ignore constraints and continuity--enforced on the left side.
+    if ( ~isempty(discB.source.constraint) )
+        discB.source.constraint = [];
+        warning('CHEBFUN:linop:eigs:constraints', ...
+                'Constraints on B are ignored.')
+    end
+    if ( ~isempty(discB.source.continuity) )
+        discB.source.continuity = [];
+        warning('CHEBFUN:linop:eigs:continuity', ...
+                'Continuity conditions on B are ignored.')
+    end       
+    
+    % Merge the two discretizations:
+    [discA, discB] = merge(discA, discB);
+    
+else
+    discB = [];
+end
+
+if ( isempty(L.continuity) )
+     % Apply continuity conditions:
+     discA.source = deriveContinuity(discA.source);
+end
+
+% 'SM' is equivalent to eigenvalues nearest zero.
+if ( strcmpi(sigma, 'SM') )
+    sigma = 0;
+end
+
+% Information required for finding the eigenvalues and functions.
+numInts = discA.numIntervals;
+isFun = isFunVariable(L);
+
+% Automatic mode: find the best sigma by going where the convergence appears to
+% be fastest.
+if ( isempty(sigma) )
+    % Try to determine where the 'most interesting' eigenvalue is.
+    discA.dimension = 33*ones(1, numInts);
+    [V1, D1] = getEigenvalues(discA, discB, 33, 0);
+    discA.dimension(:) = 65;
+    [V2, D2, P] = getEigenvalues(discA, discB, 33, 0);
+    lam1 = diag(D1);
+    lam2 = diag(D2);
+    dif = bsxfun(@minus, lam1.', lam2);
+    delta = min( abs(dif) );   % diffs from 33->65
+    % These are the significantly large differences from 33->65.
+    bigDel = (delta > 1e-12*norm(lam1,Inf));
+
+    % Trim off things that are still changing a lot (relative to new size).
+    lam1b = lam1;
+    lam1b(bigDel) = 0;
+    bigDel = logical((delta > 1e-3*norm(lam1b, inf)) + bigDel);
+
+    if ( all(bigDel) )
+        % All values changed somewhat-- choose the one changing the least.
+        [~, idx] = min(delta);
+        sigma = lam1(idx);
+    else
+        % One by one, convert the eigenvectors to functions and check their cheb
+        % expansion coefficients.
+        U = partition(discA, P*V2);  % each cell is array valued, for one variable
+
+        % Combine the different variable components into a single variable for
+        % coefficient conversion.
+        Z = 0;
+        for j = ( find(isFun) )
+            Z = Z + U{j};
+        end
+
+        % Convert the discrete Z values to CHEBFUN
+        z = toFunctionOut(discA, Z);
+
+        % Obtain all coefficients to use below
+        coeffs = get(z, 'coeffs');
+        
+        % Compute the 1-norm of the polynomial expansions, summing over smooth
+        % pieces, for all columns.
+        onenorm = 0;
+        for j = 1:discA.numIntervals
+            onenorm = onenorm + sum(abs(coeffs{j}), 1 ).';
+        end
+        
+        [~, index] = min(onenorm);
+        sigma = lam2(index);
+    end
+end
+
+% Linear combination coefficients for convergence test. The convergence of the
+% combination is the same as the worst constituent function. The nontrivial
+% coefficents are to make accidental cancellations extremely unlikely.
+coeff = 1./(2*(1:k)');
+
+for dim = dimVals
+
+    [V, D, P] = getEigenvalues(discA, discB, k, sigma);
+
+    % Combine the eigenfunctions into a composite.
+    v = V*coeff(1:size(V,2));
+
+    % Convert the different components into cells
+    u = partition(discA, P*v);
+
+    % Test the happieness of the function pieces:
+    [isDone, epsLevel] = testConvergence(discA, u(isFun));
+
+    if ( all(isDone) )
+        break
+    else
+        % Update the discretiztion dimension on unhappy pieces:
+        discA.dimension(~isDone) = dim;
+    end
+
+end
+
+% Detect finite rank operators.
+if ( size(D,1) < k )
+    if ( gotk )
+        warning('CHEBFUN:linop:eigs:rank',...
+            'Input has finite rank, only %d eigenvalues returned.', size(D,1));
+    end
+    k = size(D,1);
+end
+
+% Sort eigenvalues:
+d = diag(D);
+[d, idx] = sort(d);
+V = V(:,idx);
+D = diag(d);
+
+if ( nargout < 2 )  % Return the eigenvalues only
+    varargout = { diag(D) };
+else            % Unwrap the eigenvectors for output
+
+    u = mat2fun(discA, P*V);
+
+    % Find the norm in each eigenfunction (aggregated over variables).
+    nrmsq = zeros(1,k);
+    for j = 1:length(u)
+        if ( isFun(j) )
+            % Compress the representation.
+            u{j} = simplify(u{j}, max(eps,epsLevel));
+        end
+        nrmsq = nrmsq + sum(u{j}.*conj(u{j}), 1);
+    end
+
+    % Normalize each eigenfunction.
+    scale = diag( 1./sqrt(nrmsq') );
+    for j = 1:length(u)
+        u{j} = u{j}*scale;
+    end
+
+     varargout = {chebmatrix(u), D};
+end
+
+end
+% END OF MAIN FUNCTION
+
+%%%%%%%%%%%%%%%%%%%%%%%%%%%%%%%%%%%%%%%%%%%%%%%%%%%%%%
+%%
+function [V, D, P] = getEigenvalues(discA, discB, k, sigma)
+% Formulate the discrete problem and solve for the eigenvalues
+
+    % Discretize the LHS operator (incl. constraints/continuity):
+    [PA, P, C, ignored, PS] = matrix(discA); %#ok<ASGLU>
+
+    % Discretize the RHS operator, or use identity.
+    if ( ~isempty(discB) )
+        % TODO: This is untidy. Can we make a method to do this? NH Apr 2014.
+        discB.dimension = discA.dimension;
+        PB = matrix(discB);
+        % Project RHS matrix and prepend rows for the LHS constraints.
+        PB = [ zeros(size(C)) ; PB ];
+    else
+        PB = [ zeros(size(C)) ; PS ];
+    end
+    
+    % Compute eigenvalues.
+    if ( length(PA) <= 2000 )
+        [V, D] = eig(full(PA), full(PB));
+        % Find the ones we're looking for.
+        N = discA.dimension;
+        idx = nearest(diag(D), P*V, sigma, min(k, N), N, discA);
+        V = V(:,idx);
+        D = D(idx,idx);
+    else
+        % FIXME: Experimental.
+        [V, D] = eigs(PA, PB, k, sigma);
+    end
+
+end
+
+
+%%%%%%%%%%%%%%%%%%%%%%%%%%%%%%%%%%%%%%%%%%%%%%%%%%%%%%
+% Returns index vector that sorts eigenvalues by the given criterion.
+function idx = nearest(lam, V, sigma, k, N, disc)
+
+if ( isnumeric(sigma) )
+    if ( isinf(sigma) )
+        [junk, idx] = sort(abs(lam), 'descend');
+    else
+        [junk, idx] = sort(abs(lam-sigma));
+    end
+else
+    switch upper(sigma)
+        case 'LR'
+            [junk, idx] = sort(real(lam), 'descend');
+        case 'SR'
+            [junk, idx] = sort(real(lam));
+        case 'LI'
+            [junk, idx] = sort(imag(lam), 'descend');
+        case 'SI'
+            [junk, idx] = sort(imag(lam));
+        case 'LM'
+            [junk, idx] = sort(abs(lam), 'descend');
+            % case 'SM' already converted to sigma = 0
+        otherwise
+            error('CHEBFUN:linop:eigs:sigma', 'Unidentified input ''sigma''.');
+    end
+end
+
+% Delete infinite values. These can arise from rank deficiencies in the
+% RHS matrix of the generalized eigenproblem.
+idx( ~isfinite(lam(idx)) ) = [];
+
+% Propose to keep these modes.
+queue = 1:min(k, length(idx));
+keeper = false(size(idx));
+keeper(queue) = true;
+
+%%
+% Screen out spurious modes. These are dominated by high frequency for all
+% values of N. (Known to arise for some formulations in generalized
+% eigenproblems, specifically Orr-Sommerfeld.)
+
+% Grab some indices
+tenPercent = ceil(N/10); % We are the 10%
+iif10 = 1:tenPercent;    % Indices of first 10%
+ii90 = tenPercent:N;     % Indices of last 90%
+ii10 = (N-tenPercent):N; % Indices of last 10%
+
+% Check for high frequency energy (indicative of spurious eigenvalues) in
+% each of the remaining valid eigenfunctions.
+isFun = disc.source.isFunVariable;
+while ( ~isempty(queue) )
+    j = queue(1);
+
+    vcoeff = mat2poly(disc, V(:,idx(j)));
+    vcoeff = vcoeff(isFun);
+    vcoeffsq = 0;
+    for i = 1:numel(vcoeff)
+        for q = 1:numel(vcoeff{i})
+            newcoeff2 = vcoeff{i}{q}.*conj(vcoeff{i}{q});
+            lnc2 = length(newcoeff2);
+            lvcs = length(vcoeffsq);
+            if ( lnc2 > lvcs )
+                % Pad with leading zeros
+                vcoeffsq = [ zeros(lnc2 - lvcs,1) ; vcoeffsq ];
+                lvcs = length(vcoeffsq);
+            end
+            % Only the most significant rows affected
+            rows = (lvcs - lnc2 + 1):lvcs;
+            vcoeffsq(rows) = vcoeffsq(rows) + newcoeff2;
+        end
+    end
+    vcoeff = sqrt( flipud( sum(vcoeffsq, 2) ) );
+
+    % Recipe: More than half of the energy in the last 90% of the Chebyshev
+    % modes is in the highest 10% modes, and the energy of the last 90% is
+    % not really small (1e-8) compared to the first 10% (i.e. is not noise).
+    norm90 = norm(vcoeff(ii90)); % Norm of last 90%
+    norm10 = norm(vcoeff(ii10)); % Norm of last 10%
+    normFirst10 = norm(vcoeff(iif10)); % Norm of first 10%
+    if ( norm10 > 0.5*norm90 && norm90 > 1e-8*normFirst10 )
+        keeper(j) = false;
+        if queue(end) < length(idx)
+            m = queue(end) + 1;
+            keeper(m) = true;
+            queue = [queue(:); m];
+        end
+    end
+    queue(1) = [];
+
+end
+
+%%
+
+% Return the keepers.
+idx = idx( keeper );
+
+end