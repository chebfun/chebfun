function display(L)
%DISPLAY   Pretty-print a linop summary.

<<<<<<< HEAD
% Copyright 20143 by The University of Oxford and The Chebfun Developers.
=======
% Copyright 2014 by The University of Oxford and The Chebfun Developers.
>>>>>>> 25cf9160
% See http://www.chebfun.org/ for Chebfun information.

% Obtain size of the linop
[m, n] = size(L);

% Determine whether format is compact or loose:
loose = ~isequal(get(0, 'FormatSpacing'), 'compact');

if ( loose )
    fprintf('\n');
end

% Print input variable name:
disp([inputname(1) ' = ']);

if ( loose )
    fprintf('\n');
end

fprintf('   %ix%i linear operator', m,n)

if ( loose )
    fprintf('\n');
end

nc = size(L.constraint.functional, 1);
if ( nc == 1 )
    fprintf('\n   with 1 constraint/boundary condition')
elseif ( nc > 0 )
    fprintf('\n   with %i constraints/boundary conditions',nc)
end

if ( loose )
    fprintf('\n');
end

fprintf('\n');

end<|MERGE_RESOLUTION|>--- conflicted
+++ resolved
@@ -1,11 +1,7 @@
 function display(L)
 %DISPLAY   Pretty-print a linop summary.
 
-<<<<<<< HEAD
-% Copyright 20143 by The University of Oxford and The Chebfun Developers.
-=======
 % Copyright 2014 by The University of Oxford and The Chebfun Developers.
->>>>>>> 25cf9160
 % See http://www.chebfun.org/ for Chebfun information.
 
 % Obtain size of the linop
