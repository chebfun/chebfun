classdef (InferiorClasses = {?chebfun, ?operatorBlock, ?functionalBlock}) linop < chebmatrix
%LINOP   Linear operator with boundary and side conditions.
%   A linop is a chebmatrix plus side constraints, representing boundary
%   conditions, for example. 
%
%   If A is a chebmatrix, then L = LINOP(A) converts it to a linop. Use
%   LINOP.ADDBC to attach boundary and side conditions to L. 
%
%   If A,B,C,... are linops, then concatenation such as L = [ A, B, C ]
%   creates a linop with no side conditions. The sizes and domains of the
%   individual parts must be compatible. 
%
%   There is no need to directly construct a LINOP to solve a differential
%   equation. Instead, use a CHEBOP, which creates the needed linops
%   automatically.
%
%   Example:
%     d = [-2 2];                       % function domain
%     I = operatorBlock.eye(d);         % identity
%     D = operatorBlock.diff(d);        % differentiation
%     x = chebfun(@(x) x, d);           % the variable x on d
%     M = operatorBlock.mult(x.^2);     % multiplication operator
%     S = functionalBlock.sum(d);       % integration functional 
%     E = functionalBlock.eval(d);      % evaluation functional generator
% 
%     u = [ exp(x); pi; sin(x) ];       %  function; scalar; function
%     A = [ I+D, abs(x), M;
%           S, 0, E(2);  
%           I, x.^2, D ];
% 
%     A = linop(A);
%     z = functionalBlock.zero(d);
%     A = addbc( A, [E(-2), 0, z], 0 );         % set u{1}(-2) = 0
%     A = addbc( A, [E(2)*D, 0, E(2)], 0 );     % set u{1}'(2) + u{3}(2) = 0
%
%     f = [ x; 1; 0*x ];
%     u = A\f;
%     plot( chebfun(u) )
%
%   See also CHEBOPPREF, CHEBOP, CHEBMATRIX, LINOP.ADDBC.
    
% Copyright 2013 by The University of Oxford and The Chebfun Developers.
% See http://www.chebfun.org for Chebfun information.

%%%%%%%%%%%%%%%%%%%%%%%%%%%%%%%%%%%%%%%%%%%%%%%%%%%%%%%%%%%%%%%%%%%%%%%%%%%%%%%%
% Developer notes
%
% The LINOP class is essentially a CHEBMATRIX with two additional properties:
% linop.constraint and linop.continuity which allow imposing conditions on the
% solution (e.g. boundary conditions) and continuity conditions. Both
% linop.constraint and linop.continuity are of the type LINOPCONSTRAINT.
%%%%%%%%%%%%%%%%%%%%%%%%%%%%%%%%%%%%%%%%%%%%%%%%%%%%%%%%%%%%%%%%%%%%%%%%%%%%%%%%

    properties
        constraint = linopConstraint()
        continuity = linopConstraint()
    end
    
    methods
        function L = linop(M)
            L = L@chebmatrix(M);
        end
    end
    
    methods ( Static )
        function [Z, I, D, C, M] = primitiveOperators(domain)
<<<<<<< HEAD
%LINOP.PRIMITIVEOPERATORS   Frequently used operator blocks.
%   [Z, I, D, C, M] = LINOP.PRIMITIVEOPERATORS(DOMAIN) returns shorcuts to 
%   frequently used linear operators:
%     * Z is the zero operator on DOMAIN.
%     * I is the identity operator on DOMAIN.
%     * D is the differentiation operator on DOMAIN.
%     * C is the indefinite integration operator on DOMAIN.
%     * M(F) is the operator of pointwise multiplication by F.
%
%   Note that the 'linop' is just a convenient name. The outputs are *not*
%   linops.
%
% See also OPERATORBLOCK.
=======
        %LINOP.PRIMITIVEOPERATORS Frequently used operator blocks.
        %   [Z, I, D, C, M] = LINOP.PRIMITIVEOPERATORS(DOMAIN) returns shortcuts
        %   to frequently used linear operators:
        %     * Z is the zero operator on DOMAIN.
        %     * I is the identity operator on DOMAIN.
        %     * D is the differentiation operator on DOMAIN.
        %     * C is the indefinite integration operator on DOMAIN.
        %     * M(F) is the operator of pointwise multiplication by F.
        %
        %   Note that the 'linop' is just a convenient name. The outputs are
        %   *not* linops.
        %
        %   See also OPERATORBLOCK.
>>>>>>> 8573f62e

            Z = operatorBlock.zeros(domain);
            I = operatorBlock.eye(domain);
            D = operatorBlock.diff(domain, 1);
            C = operatorBlock.cumsum(domain, 1);
            M = @(f) operatorBlock.mult(f, domain);
        end

        function [zr, ev, su, dt] = primitiveFunctionals(domain)
<<<<<<< HEAD
%LINOP.PRIMITIVEFUNCTIONALS   Frequently used functional blocks.
%   [Z, E, S, D] = LINOP.PRIMITIVEFUNCTIONALS(DOMAIN) returns shortcuts to
%   frequently used functional blocks:
%     * Z is the zero functional on DOMAIN. 
%     * E(X) is an evaluation functional
%     at the point X. E(X, DIR) adds a direction (+1/-1) to the evaluation.
%     * S is definite integration on DOMAIN.
%     * D(F) is the functional that takes the inner product with F.
%
%   Note that the 'linop' is just a convenient name. The outputs are *not*
%   linops.
%
% See also FUNCTIONALBLOCK.
=======
        %LINOP.PRIMITIVEFUNCTIONALS Frequently used functional blocks.
        %   [Z, E, S, D] = LINOP.PRIMITIVEFUNCTIONALS(DOMAIN) returns shortcuts
        %   to frequently used functional blocks:
        %     * Z is the zero functional on DOMAIN. 
        %     * E(X) is an evaluation functional at the point X. 
        %       E(X, DIR) adds a direction (+1/-1) to the evaluation.
        %     * S is definite integration on DOMAIN.
        %     * D(F) is the functional that takes the inner product with F.
        %
        %   Note that the 'linop' is just a convenient name. The outputs are *not*
        %   linops.
        %
        %   See also FUNCTIONALBLOCK.
>>>>>>> 8573f62e
            
            zr = functionalBlock.zero(domain);
            ev = functionalBlock.eval(domain);
            su = functionalBlock.sum(domain);
            dt = @(f) functionalBlock.inner(f, domain);
        end
    end

end<|MERGE_RESOLUTION|>--- conflicted
+++ resolved
@@ -64,22 +64,7 @@
     
     methods ( Static )
         function [Z, I, D, C, M] = primitiveOperators(domain)
-<<<<<<< HEAD
-%LINOP.PRIMITIVEOPERATORS   Frequently used operator blocks.
-%   [Z, I, D, C, M] = LINOP.PRIMITIVEOPERATORS(DOMAIN) returns shorcuts to 
-%   frequently used linear operators:
-%     * Z is the zero operator on DOMAIN.
-%     * I is the identity operator on DOMAIN.
-%     * D is the differentiation operator on DOMAIN.
-%     * C is the indefinite integration operator on DOMAIN.
-%     * M(F) is the operator of pointwise multiplication by F.
-%
-%   Note that the 'linop' is just a convenient name. The outputs are *not*
-%   linops.
-%
-% See also OPERATORBLOCK.
-=======
-        %LINOP.PRIMITIVEOPERATORS Frequently used operator blocks.
+        %LINOP.PRIMITIVEOPERATORS   Frequently used operator blocks.
         %   [Z, I, D, C, M] = LINOP.PRIMITIVEOPERATORS(DOMAIN) returns shortcuts
         %   to frequently used linear operators:
         %     * Z is the zero operator on DOMAIN.
@@ -92,7 +77,6 @@
         %   *not* linops.
         %
         %   See also OPERATORBLOCK.
->>>>>>> 8573f62e
 
             Z = operatorBlock.zeros(domain);
             I = operatorBlock.eye(domain);
@@ -102,22 +86,7 @@
         end
 
         function [zr, ev, su, dt] = primitiveFunctionals(domain)
-<<<<<<< HEAD
-%LINOP.PRIMITIVEFUNCTIONALS   Frequently used functional blocks.
-%   [Z, E, S, D] = LINOP.PRIMITIVEFUNCTIONALS(DOMAIN) returns shortcuts to
-%   frequently used functional blocks:
-%     * Z is the zero functional on DOMAIN. 
-%     * E(X) is an evaluation functional
-%     at the point X. E(X, DIR) adds a direction (+1/-1) to the evaluation.
-%     * S is definite integration on DOMAIN.
-%     * D(F) is the functional that takes the inner product with F.
-%
-%   Note that the 'linop' is just a convenient name. The outputs are *not*
-%   linops.
-%
-% See also FUNCTIONALBLOCK.
-=======
-        %LINOP.PRIMITIVEFUNCTIONALS Frequently used functional blocks.
+        %LINOP.PRIMITIVEFUNCTIONALS   Frequently used functional blocks.
         %   [Z, E, S, D] = LINOP.PRIMITIVEFUNCTIONALS(DOMAIN) returns shortcuts
         %   to frequently used functional blocks:
         %     * Z is the zero functional on DOMAIN. 
@@ -129,8 +98,7 @@
         %   Note that the 'linop' is just a convenient name. The outputs are *not*
         %   linops.
         %
-        %   See also FUNCTIONALBLOCK.
->>>>>>> 8573f62e
+        % See also FUNCTIONALBLOCK.
             
             zr = functionalBlock.zero(domain);
             ev = functionalBlock.eval(domain);
