function out = feval(N, varargin)
%FEVAL   Evaluate the operator of the CHEBOP at a CHEBFUN or CHEBMATRIX.
%   OUT = FEVAL(N, U) for a CHEBFUN or CHEBMATRIX U applies the CHEBOP N to U,
%   i.e., it returns N(U). Here, N.OP should be of the form @(u) diff(u,2) + ...
%   If N.op is of the form @(x, u) diff(u,2) + ... then an x variable is
%   instantiated internally and included automatically, however, this is not
%   the prefered syntax and may not be supported in future releases.
%
%   OUT = FEVAL(N, X, U) for the CHEBFUN X and CHEBFUN or CHEBMATRIX U applies
%   the CHEBOP N to X and  U, i.e., it returns N(X, U) where N.OP has the form
%   @(x, u) diff(u,2) + .... Here, X should be the dependent variable on
%   N.DOMAIN.
%
%   OUT = FEVAL(N, X, U1, U2, ..., UM) for a CHEBFUN X and CHEBFUN or CHEMBATRIX
%   objects U1, ..., UM applies the CHEBOP N to the functions Uk; i.e., it
%   returns N(X, U1, U2, ..., UM) where N.OP has the form @(x, u1, u2, ..., um).
%   Note that for systems of equations, X _must_ be included in N.OP.
%
%   OUT = FEVAL(N, X, U) where U is a CHEBMATRIX of M entries and N.OP has the
%   form @(X, U1, U2, ..., UM) is equivalent FEVAL(N, X, U{1}, ..., U{M}).
%   Again, OUT = FEVAL(N, U) will also work in this situation, but this is not
%   the prefered syntax.
%
%   OUT = FEVAL(N, DIM) returns an DIM-point discretization of the linear
%   operator N. If N is not linear an error is thrown. OUT = FEVAL(N, DIM,
%   'oldschool') uses boundary bordering to deal wiuth the boundary conditions,
%   rather than the rectangular projection approach of hale and Driscoll. Note
%   that this syntax exists only the support ATAP and doesn't necessarily give a
%   clear picture of the discretizations now being used in the Chebfun release.
%   CHEBOP/MATRIX, which is the prefered syntax for this functionality, provides
%   further details
%
% See also CHEBOP/SUBSREF, LINOP/MTIMES, CHEBOP/MATRIX.

% Copyright 2014 by The University of Oxford and The Chebfun Developers.
% See http://www.chebfun.org/ for Chebfun information.

% Support for calling a linear CHEBOP with a numerical input to get its
% discretization. This is deprecated
if ( (nargin == 2) && isnumeric(varargin{1}) )
    warning('CHEBFUN:CHEBOP:feval:deprecated', ...
        ['FEVAL(N, DIM) or N(DIM) exists only to provide backwards\n', ...
        'compatibility with ATAP. The preferred method for visualizing a\n', ...
        'discretization of a linear CHEBOP is MATRIX(N, DIM). Note, however,\n', ...
        'that these may not give the same result due to changes in how\n', ...
        'CHEBOP discretizes differential operators.'])
    warning('off', 'CHEBFUN:CHEBOP:feval:deprecated');

<<<<<<< HEAD
    % We cannot support boundry conditions in this way.
=======
    % We cannot support boundary conditions in this way.
>>>>>>> ae4e3d32
    throwBCwarning = false;
    if ( ~isempty(N.lbc) )
        N.lbc = [];
        throwBCwarning = true;
    end
    if ( ~isempty(N.rbc) )
        N.rbc = [];
        throwBCwarning = true;
    end
    if ( ~isempty(N.bc) )
        N.bc = [];
        throwBCwarning = true;
    end
    if ( throwBCwarning )
        warning('CHEBFUN:CHEBOP:feval:BCs', ...
            'Boundary conditions are not supported in FEVAL(N, DIM).')
    end

    % Because the native V5 matrix is rectangular, we have to do some resizing
    % to recapture V4 behavior. Note: this may break for systems, piecewise
    % cases.
    n = varargin{1};
    L = linop(N);
    if ( ~isa(cheboppref().discretization(), 'colloc2') )
        % We only support COLLOC2 discretizations!
        error('CHEBFUN:CHEBOP:feval:notColloc2', ...
            ['FEVAL(N, DIM) only supports COLLOC2 discretizations.\n', ...
             'Use MATRIX(N, DIM) or change the discretization in CHEBOPPREF.']);
    end
    A = matrix(L, n); % has n rows but maybe more columns

    % We want an n by n result. We have that A is (n-d) x n where d =
    % L.diffOrder. Also, the output of A is at 1st kind points. We need to do:
    %  (map from n 1st kind to n 2nd kind) * A * (map from n 2nd kind to
    %  n+d 2nd kind).

    % Note that we don't have to translate/scale to the domain for barymat
    % matrices that go between grids.
    d = L.diffOrder;
    [x1,~,w1] = chebtech1.chebpts( n );
    x2 = chebtech2.chebpts( n );
    x3 = chebtech2.chebpts( n + d );

    out = barymat(x2, x1, w1) * A * barymat(x3, x2);
    return

elseif ((nargin == 3) && ischar(varargin{2}) ...
        && strcmpi(varargin{2}, 'oldschool'))

    % TODO: Is this still correct?
    out = matrix(N, varargin{:});
    return
end

% We must expand CHEBMATRIX entries out to a cell for {:} to work below.
isChebMat = cellfun(@(u) isa(u, 'chebmatrix'), varargin);
if ( any(isChebMat) )
    args = {};
    for k = 1:numel(varargin)
        % Append variables from the kth input:
        if ( isChebMat(k) )
            args = [args , varargin{k}.blocks.']; %#ok<AGROW>
        else
            args = [args , varargin(k)];          %#ok<AGROW>
        end
    end
else
    args = varargin;
end

% How many input arguments are there to N.op?
numberOfInputs = nargin(N);

% If no arguments, return empty:
if ( numberOfInputs == 0 )
    out = [];
    return
end

if ( numberOfInputs == 1)
    % If N has one input arguments, either we have a scalar problem, or the
    % problem is specified on chebmatrix format, e.g.,
    %   N.op = @(u) [ diff(u{1},2) + u{2}; u{1} + diff(u{2}];
    % Here, importantly, x does not appear in the argument list for N.op.
    u = varargin{1};

    % If we have a scalar problem, but U is still a CHEBMATRIX, we need to
    % extract the BLOCK of U in order to be evaluate N. If on the other hand, U
    % has more than one block, but NUMBEROFINPUTS is still equal to 1 (which got
    % us here in the first place), we must be dealing with a CHEBOP N, whose OP
    % is specified on CHEBMATRIX format, e.g.
    %   N.op = @(u) [diff(u{1}) + u{2}; u{1} + diff(u{2})];
    if ( isa(u, 'chebmatrix') && max(size(u)) == 1 )
        u = u.blocks{1};
    end

    out = N.op(u);

elseif ( numberOfInputs == 2 )
    % If N has two input arguments, either we have a scalar problem, or the
    % problem is specified on chebmatrix format, e.g.,
    %   N.op = @(x, u) [ diff(u{1},2) + u{2}; u{1} + diff(u{2}];
    % Here, importantly, x must appear in the argument list for N.op.

    % Did we not get the x variable passed in as argument?
    if ( numel(varargin) == 1 )
        u = varargin{1};

        % Construct the independent variable X.
        % If U is a quasimatrix, so must be X, so tile it.
        x = chebfun(@(x) x, N.domain);
<<<<<<< HEAD
=======
        % If the CHEBFUN U passed in is a quasimatrix, we need to tile the
        % independent variable X to have the same dimensions as U:
>>>>>>> ae4e3d32
        x = repmat(x, 1, size(u,2));

    elseif ( numel(varargin) == numberOfInputs )
        % Got passed both X and U.
        x = varargin{1};
        u = varargin{2};

    else
        error('CHEBFUN:CHEBOP:feval:numInputs', ...
            'Unexpected number of input arguments.')
    end

    % If we have a scalar problem, but U is still a CHEBMATRIX, we need to
    % extract the BLOCK of U in order to be evaluate N. If on the other
    % hand, U has more than one block, but NUMBEROFINPUTS is still less than
    % or equal to 2 (which got us here in the first place), we must be
    % dealing with a CHEBOP N, whose OP is specified on CHEBMATRIX format,
    % e.g.,
    %   N.op = @(x,u) [diff(u{1}) + u{2}; u{1} + diff(u{2})];
    if ( isa(u, 'chebmatrix') && max(size(u)) == 1 )
        u = u.blocks{1};
    end

    % Evaluate the operator!
    out = N.op(x, u);

else
    % The operator is specified on the form
    %   N.op = @(x, u, v) = [diff(u,2) + v; u + diff(v)]
<<<<<<< HEAD
    
    % Count the number of RHSs:
    numCols = max(max(cellfun(@(v) size(v, 2), varargin)));
=======
>>>>>>> ae4e3d32

    % We must expand CHEBMATRIX entries out to a cell for {:} to work below.
    isChebMat = cellfun(@(u) isa(u, 'chebmatrix'), varargin);
    if ( any(isChebMat) )
        args = {};
        for k = 1:numel(varargin)
            % Append variables from the kth input:
            if ( isChebMat(k) )
                args = [args , varargin{k}.blocks.']; %#ok<AGROW>
            else
                args = [args , varargin(k)];          %#ok<AGROW>
            end
        end
        args = args.';
    else
        args = varargin.';
    end
<<<<<<< HEAD
    
    if ( numCols > 1 )
        % Deal with multiple RHS
        out = cell(1, numCols);
        for k = 1:numCols
            out{k} = doEval(N, args(:,k));
        end
        out = horzcat(out{:});
    else
        out = doEval(N, args);
    end
    
end

end

function out = doEval(N, args)

    numberOfInputs = nargin(N);
=======

>>>>>>> ae4e3d32
    if ( numel(args) == numberOfInputs - 1 )
        % Check if we need to include an x (independent variable):
        x = chebfun(@(x) x, N.domain);
        args = [ {x} ; args ];
    end
<<<<<<< HEAD
=======

>>>>>>> ae4e3d32
    % Evaluate the operator:
    out = N.op(args{:});
    
end<|MERGE_RESOLUTION|>--- conflicted
+++ resolved
@@ -46,11 +46,7 @@
         'CHEBOP discretizes differential operators.'])
     warning('off', 'CHEBFUN:CHEBOP:feval:deprecated');
 
-<<<<<<< HEAD
-    % We cannot support boundry conditions in this way.
-=======
     % We cannot support boundary conditions in this way.
->>>>>>> ae4e3d32
     throwBCwarning = false;
     if ( ~isempty(N.lbc) )
         N.lbc = [];
@@ -160,13 +156,9 @@
         u = varargin{1};
 
         % Construct the independent variable X.
-        % If U is a quasimatrix, so must be X, so tile it.
         x = chebfun(@(x) x, N.domain);
-<<<<<<< HEAD
-=======
         % If the CHEBFUN U passed in is a quasimatrix, we need to tile the
         % independent variable X to have the same dimensions as U:
->>>>>>> ae4e3d32
         x = repmat(x, 1, size(u,2));
 
     elseif ( numel(varargin) == numberOfInputs )
@@ -196,12 +188,9 @@
 else
     % The operator is specified on the form
     %   N.op = @(x, u, v) = [diff(u,2) + v; u + diff(v)]
-<<<<<<< HEAD
     
     % Count the number of RHSs:
     numCols = max(max(cellfun(@(v) size(v, 2), varargin)));
-=======
->>>>>>> ae4e3d32
 
     % We must expand CHEBMATRIX entries out to a cell for {:} to work below.
     isChebMat = cellfun(@(u) isa(u, 'chebmatrix'), varargin);
@@ -219,7 +208,6 @@
     else
         args = varargin.';
     end
-<<<<<<< HEAD
     
     if ( numCols > 1 )
         % Deal with multiple RHS
@@ -239,18 +227,11 @@
 function out = doEval(N, args)
 
     numberOfInputs = nargin(N);
-=======
-
->>>>>>> ae4e3d32
     if ( numel(args) == numberOfInputs - 1 )
         % Check if we need to include an x (independent variable):
         x = chebfun(@(x) x, N.domain);
         args = [ {x} ; args ];
     end
-<<<<<<< HEAD
-=======
-
->>>>>>> ae4e3d32
     % Evaluate the operator:
     out = N.op(args{:});
     
