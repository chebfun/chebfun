--- conflicted
+++ resolved
@@ -115,23 +115,23 @@
 %% Evaluate N.op to get a linearisation of the differential equation:
 
 % Evaluate N.op. The output will be the ADCHEBFUN NU. In case of systems, NU
-<<<<<<< HEAD
-% will be an array-valued ADCHEBFUN. Need different calling sequences depending
-% on whether N has a cell-argument or not
-if ( cellArg )
-    % No need to expand the cell U
-    Nu = feval(N, x, u);
-else
-    % Need to expand the cell U
-    Nu = feval(N, x, u{:});
-=======
+% <<<<<<< HEAD
+% % will be an array-valued ADCHEBFUN. Need different calling sequences depending
+% % on whether N has a cell-argument or not
+% if ( cellArg )
+%     % No need to expand the cell U
+%     Nu = feval(N, x, u);
+% else
+%     % Need to expand the cell U
+%     Nu = feval(N, x, u{:});
+% =======
 % will be an array-valued ADCHEBFUN.
 Nu = feval(N, x, u{:}); % N.op(x, u{:});
 if ( size(Nu, 1) < size(Nu, 2) )
     warning('CHEBFUN:chebop:linearize:vertcatop', ...
         ['N.op should return a column vector.\n', ...
         'Row vectors are deprecated and may not be supported in future releases.'])
->>>>>>> aebd32e5
+% >>>>>>> development
 end
 
 % Construct a LINOP L by vertically concatenating the derivatives stored in NU.
@@ -192,64 +192,64 @@
 
 % Linearize left boundary condition
 if ( ~isempty(N.lbc) )
-<<<<<<< HEAD
-    % Evaluate. The output, LBCU, will be an ADCHEBFUN.
-    if ( cellArg )
-        lbcU = N.lbc(u);
-    else
-        lbcU = N.lbc(u{:});
-    end
-    
-    % Ensure conditions were concatenated vertically, not horizontally
-    lbcU = checkConcat(lbcU);
-    
-    % Loop through the components of LBCU.
-    for k = 1:numel(lbcU)
-        % Obtain the kth element of the ADCHEBFUN array.
-        lbcUk = getElement(lbcU, k);
-        % Evaluate the function at the left endpoint
-        lbcUk = feval(lbcUk, dom(1));
-        % Add the new condition to the LINOPCONSTRAINT BC.
-        BC = append(BC, lbcUk.jacobian, lbcUk.func);
-    end
-    % Update linearity information.
-    isLinear(2) = all(all(get(lbcU, 'linearity')));
-=======
+% <<<<<<< HEAD
+%     % Evaluate. The output, LBCU, will be an ADCHEBFUN.
+%     if ( cellArg )
+%         lbcU = N.lbc(u);
+%     else
+%         lbcU = N.lbc(u{:});
+%     end
+%     
+%     % Ensure conditions were concatenated vertically, not horizontally
+%     lbcU = checkConcat(lbcU);
+%     
+%     % Loop through the components of LBCU.
+%     for k = 1:numel(lbcU)
+%         % Obtain the kth element of the ADCHEBFUN array.
+%         lbcUk = getElement(lbcU, k);
+%         % Evaluate the function at the left endpoint
+%         lbcUk = feval(lbcUk, dom(1));
+%         % Add the new condition to the LINOPCONSTRAINT BC.
+%         BC = append(BC, lbcUk.jacobian, lbcUk.func);
+%     end
+%     % Update linearity information.
+%     isLinear(2) = all(all(get(lbcU, 'linearity')));
+% =======
     % Linearize left boundary condition
     [BC, isLinLeft] = linearizeLRbc(N.lbc, u, dom(1), BC);
     isLinear(2) = isLinLeft;
->>>>>>> aebd32e5
+% >>>>>>> development
 end
 
 % Linearize right boundary condition
 if ( ~isempty(N.rbc) )
-<<<<<<< HEAD
-    % Evaluate. The output, RBCU, will be an ADCHEBFUN.
-    if ( cellArg )
-        rbcU = N.rbc(u);    
-    else
-        rbcU = N.rbc(u{:});
-    end
-    
-    % Ensure conditions were concatenated vertically, not horizontally
-    rbcU = checkConcat(rbcU);
-    
-    % Loop through the components of RBCU.
-    for k = 1:numel(rbcU)
-        % Obtain the kth element of the ADCHEBFUN array.
-        rbcUk = getElement(rbcU, k);
-        % Evaluate the function at the right endpoint
-        rbcUk = feval(rbcUk, dom(end));
-        % Add the new condition to the LINOPCONSTRAINT BC.
-        BC = append(BC, rbcUk.jacobian, rbcUk.func);
-    end
-    % Update linearity information.
-    isLinear(3) = all(all(get(rbcU, 'linearity')));
-=======
+% <<<<<<< HEAD
+%     % Evaluate. The output, RBCU, will be an ADCHEBFUN.
+%     if ( cellArg )
+%         rbcU = N.rbc(u);    
+%     else
+%         rbcU = N.rbc(u{:});
+%     end
+%     
+%     % Ensure conditions were concatenated vertically, not horizontally
+%     rbcU = checkConcat(rbcU);
+%     
+%     % Loop through the components of RBCU.
+%     for k = 1:numel(rbcU)
+%         % Obtain the kth element of the ADCHEBFUN array.
+%         rbcUk = getElement(rbcU, k);
+%         % Evaluate the function at the right endpoint
+%         rbcUk = feval(rbcUk, dom(end));
+%         % Add the new condition to the LINOPCONSTRAINT BC.
+%         BC = append(BC, rbcUk.jacobian, rbcUk.func);
+%     end
+%     % Update linearity information.
+%     isLinear(3) = all(all(get(rbcU, 'linearity')));
+% =======
     % Linearize left boundary condition
     [BC, isLinRight] = linearizeLRbc(N.rbc, u, dom(end), BC);
     isLinear(3) = isLinRight;
->>>>>>> aebd32e5
+% >>>>>>> development
 end
 
 % Evaluate and linearise the remaining constraints. We need to treat the N.BC
