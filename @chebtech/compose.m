--- conflicted
+++ resolved
@@ -78,20 +78,11 @@
 % Make CHEBTECH object:
 f = f.make(op, vscale, f.hscale, pref);
 
-<<<<<<< HEAD
-% Throw a warning:
-if ( ~f.ishappy )
-    warning('CHEBFUN:CHEBTECH:compose:convfail', ...
-        [ 'Composition with ', func2str(op), ...
-          ' failed to converge with ', int2str(length(f)), ' points.' ]);
-end
-=======
 % % Throw a warning: (Removed by NH Apr 2014. See #282)
 % if ( ~f.ishappy )
 %     warning('CHEBFUN:CHEBTECH:compose:convfail', ...
 %         [ 'Composition with ', func2str(op), ...
 %           ' failed to converge with ', int2str(length(f)), ' points.' ]);
 % end
->>>>>>> 31f2da32
 
 end