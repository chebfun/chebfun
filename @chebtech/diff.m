--- conflicted
+++ resolved
@@ -74,11 +74,6 @@
         % [TODO]:  epslevel stays the same?
         f.vscale = max(abs(f.values), [], 1);
     end
-<<<<<<< HEAD
-
-    return    
-=======
->>>>>>> 4b52286a
 end
 
 function f = diffContinuousDim(f, k)
