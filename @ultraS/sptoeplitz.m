--- conflicted
+++ resolved
@@ -15,11 +15,7 @@
 % Based on SPTOEPLITZ.M on the Mathworks File Exchange, 
 % Copyright (c) 2006 by Tobin Driscoll (tobin.driscoll@gmail.com).
 
-<<<<<<< HEAD
-% Devleoper note: This is needed by Ultraspherical multiplication operators.
-=======
 % Developer note: This is needed by Ultraspherical multiplication operators.
->>>>>>> 25cf9160
 
 % This part is borrowed from built-in Toeplitz.
 if ( nargin < 2 ) % Symmetric case
