--- conflicted
+++ resolved
@@ -6,11 +6,7 @@
 %   Roughly, if the leading term is of diffOrder K, then the range should be
 %   represented in the C^{(K)} polynomial basis.
 
-<<<<<<< HEAD
-% Copyright 2013 by The University of Oxford and The Chebfun Developers.
-=======
 % Copyright 2014 by The University of Oxford and The Chebfun Developers.
->>>>>>> 25cf9160
 % See http://www.chebfun.org for Chebfun information.
 
 if ( isa(source, 'chebmatrix') )
