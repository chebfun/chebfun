function c = getCoeffs(source)
%GETCOEFFS    Get coefficients. Static, private method. 
<<<<<<< HEAD
%   C = GETCOEFFS( SOURCE ) returns the Chebyshev T coefficients 
=======
%   C = GETCOEFFS( SOURCE ) returns the Chebyshev T coefficients.
>>>>>>> 25cf9160

% Copyright 2014 by The University of Oxford and The Chebfun Developers.
% See http://www.chebfun.org/ for Chebfun information.

if ( isa(source, 'chebmatrix') )  % Note: LINOP is a CHEBMATRIX
    % Get the coefficients of each block of the CHEBMATRIX:
    c = cell(size(source));
    for k = 1:numel(c)
        try
            c{k} = toCoeff(source.blocks{k});
        catch
            c{k} = [];
        end
    end
else
    % If we didn't get a CHEBMATRIX passed in, still try to see whether we can
    % get coefficients.
    try
        c = {toCoeff(source)};
    catch
        c = {};
    end
end

end<|MERGE_RESOLUTION|>--- conflicted
+++ resolved
@@ -1,10 +1,6 @@
 function c = getCoeffs(source)
 %GETCOEFFS    Get coefficients. Static, private method. 
-<<<<<<< HEAD
-%   C = GETCOEFFS( SOURCE ) returns the Chebyshev T coefficients 
-=======
 %   C = GETCOEFFS( SOURCE ) returns the Chebyshev T coefficients.
->>>>>>> 25cf9160
 
 % Copyright 2014 by The University of Oxford and The Chebfun Developers.
 % See http://www.chebfun.org/ for Chebfun information.
