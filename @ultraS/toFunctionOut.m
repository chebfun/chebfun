--- conflicted
+++ resolved
@@ -1,23 +1,12 @@
 function f = toFunctionOut(disc, coeffs, cutoff)
-<<<<<<< HEAD
-%TOFUNCTIONOUT  Convert discrete values of an ULTRAS discretization to a CHEBFUN.
-%   F = TOFUNCTIONIN(DISC, COEFFS) converts the coeffs returned by ULTRAS to a
-=======
 %TOFUNCTIONOUT   Convert discrete values of an ULTRAS discretization to a CHEBFUN.
 %   F = TOFUNCTIONOUT(DISC, COEFFS, CUTOFF) converts the coeffs returned by ULTRAS to a
->>>>>>> 1e603faa
 %   CHEBFUN. The input may be piecewise smooth, as indicated by the dimension
 %   property of the discretization.
 
 % Copyright 2015 by The University of Oxford and The Chebfun Developers.
 % See http://www.chebfun.org/ for Chebfun information.
 
-<<<<<<< HEAD
-dom = disc.domain;         % Domain we're working on, including breakpoints
-c = mat2cell(full(coeffs), disc.dimension); % Break into smooth pieces
-
-=======
->>>>>>> 1e603faa
 % Check for cutoff
 if ( nargin == 3 ) 
     m = cutoff;
@@ -25,17 +14,6 @@
     m = inf;
 end
 
-<<<<<<< HEAD
-% Cutoff coefficients
-for k = 1:numel(c)
-    coeffs = c{k};
-    c{k} = coeffs(1:min(m,length(coeffs)),:);
-end
-
-funs = cell(numel(c), 1);  % One FUN per piece
-for k = 1:numel(c)
-    % Construct CHEBTECH2 objects from each piece:
-=======
 dom = disc.domain;         % Domain we're working on, including breakpoints
 c = mat2cell(full(coeffs), disc.dimension); % Break into smooth pieces
 funs = cell(numel(c), 1);  % One FUN per piece
@@ -49,7 +27,6 @@
     % Construct CHEBTECH2 objects from each piece:
     coeffs = c{k};
     c{k} = coeffs(1:min(m(k),size(coeffs,1)),:);
->>>>>>> 1e603faa
     ct = chebtech2({[], c{k}});
     % Assign each piece to a subinterval with a BNDFUN:
     funs{k} = bndfun(ct, struct('domain', dom(k: k + 1)));
