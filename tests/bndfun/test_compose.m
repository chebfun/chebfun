% Test file for bndfun/compose.m

function pass = test_compose(pref)

if ( nargin < 1 )
    pref = bndfun.pref;
end
% [TODO]: Are we allowed to access chebtech preferences so directly here, and at
% the start of the for loop below? Should we be going through the onefun route?
pref = chebtech.pref(pref);

% Set the tolerance
tol = 10*pref.bndfun.eps;

% Set the domain
dom = [-2 7];
x = linspace(dom(1), dom(2), 1000);

pass = zeros(3, 12); % Pre-allocate pass matrix.
for n = 1:3
    if ( n == 1 )
        chebtech.pref.tech = 'tech1';
    else 
        chebtech.pref.tech = 'tech2';
        if ( n == 3 )
            pref.chebtech.refinementFunction = 'resampling';
        end
    end

    % Compose a scalar-valued BNDFUN object with sin(x):
    f = bndfun(@(x) x, dom);
    g = compose(f, @sin, pref);
    h = bndfun(@sin, dom);
    pass(n, 1) = normest(h - g) < tol;

    % Compose an array-valued BNDFUN object with sin(x):
    f = bndfun(@(x) [x x], dom);
    g = compose(f, @sin, pref);
    h = bndfun(@(x) [sin(x) sin(x)], dom);
    pass(n, 2) = normest(h - g) < tol;

    % Compose an array-valued BNDFUN object with sin(x):
    f = bndfun(@(x) [x x.^2], dom);
    g = compose(f, @sin, pref);
    pass(n, 3) = norm(sin([x, x.^2]) - feval(g, x), inf) < ...
        max(g.onefun.vscale)*tol;

    % Compose an array-valued BNDFUN object with sin(x):
    f = bndfun(@(x) [x x x.^2], dom);
    g = compose(f, @sin, pref);
    pass(n, 4) = norm(sin([x x x.^2]) - feval(g, x), inf) < ...
        max(g.onefun.vscale)*tol;

    % Compose 2 BNDFUN objects with a binary function:
    f1 = bndfun(@(x) sin(x), dom);
    f2 = bndfun(@(x) cos(x), dom);
    g = compose(f1, @plus, f2, pref);
    h = @(x) sin(x) + cos(x);
<<<<<<< HEAD
    pass(n, 5) = norm(h(x) - feval(g,x), inf) < 5*tol;
=======
    pass(n, 5) = norm(h(x) - feval(g, x), inf) < 2*tol;
>>>>>>> 58e44f0f
    
    % Compose 2 array-valued BNDFUN objects with a binary function:
    f1 = bndfun(@(x) [sin(x) cos(x)], dom);
    f2 = bndfun(@(x) [cos(x) exp(x)], dom);
    g = compose(f1, @times, f2, pref);
    h = bndfun(@(x) [sin(x).*cos(x) cos(x).*exp(x)], dom);
    pass(n, 6) = normest(h - g) < max(g.onefun.vscale)*tol;
    
    % Compose f(g), when f and g are BNDFUN objects:
    f = bndfun(@(x) x.^2, dom);
    g = bndfun(@(x) sin(x), [0 dom(2)^2]);
    h = compose(f, g);
    pass(n, 7) = norm(feval(h, x) - sin(x.^2), inf) < max(h.onefun.vscale)*tol;
    
    % Compose f(g), when f and g are BNDFUN objects and g is array-valued:
    f = bndfun(@(x) x.^2, dom);
    g = bndfun(@(x) [sin(x) cos(x)], [0 dom(2)^2]);
    h = compose(f, g);
    pass(n, 8) = norm(feval(h, x) - [sin(x.^2) cos(x.^2)], inf) < ...
        max(h.onefun.vscale)*tol;

    % Compose f(g), when f and g are BNDFUN objects and f is array-valued:
    f = bndfun(@(x) [x x.^2], dom);
    g = bndfun(@(x) sin(x), [dom(1) dom(2)^2]);
    h = compose(f, g);
    pass(n, 9) = norm(feval(h, x) - [sin(x) sin(x.^2)], inf) < ...
        max(h.onefun.vscale)*tol;

    % We cannot expect to compose two array-valued BNDFUN objects f(g):
    try 
        f = bndfun(@(x) [x x.^2], dom);
        g = bndfun(@(x) [sin(x), cos(x)], dom);
        compose(f, g);
        pass(n, 10) = false;
    catch ME 
        pass(n, 10) = strcmp(ME.identifier, 'BNDFUN:compose:domainMismatch');
    end
    
    % We cannot expect to compose two array-valued BNDFUN objects in this way:
    try 
        f = bndfun(@(x) [x x.^2], dom);
        g = bndfun(@(x) sin(x), dom);
        compose(f, @plus, g)
        pass(n, 11) = false;
    catch ME
        pass(n, 11) = strcmp(ME.identifier, 'CHEBFUN:CHEBTECH:compose:dim');
    end

    % Can't compose two BNDFUN objects f(g) if the range of g does not lie in
    % the domain of f:
    try
        f = bndfun(@(x) sin(x), dom);
        g = bndfun(@(x) 100*cos(x), dom);
        compose(g, f);
        pass(n, 12) = false;
    catch ME
        pass(n, 12) = strcmp(ME.identifier, 'BNDFUN:compose:domainMismatch');
    end
end

end<|MERGE_RESOLUTION|>--- conflicted
+++ resolved
@@ -56,11 +56,7 @@
     f2 = bndfun(@(x) cos(x), dom);
     g = compose(f1, @plus, f2, pref);
     h = @(x) sin(x) + cos(x);
-<<<<<<< HEAD
     pass(n, 5) = norm(h(x) - feval(g,x), inf) < 5*tol;
-=======
-    pass(n, 5) = norm(h(x) - feval(g, x), inf) < 2*tol;
->>>>>>> 58e44f0f
     
     % Compose 2 array-valued BNDFUN objects with a binary function:
     f1 = bndfun(@(x) [sin(x) cos(x)], dom);
