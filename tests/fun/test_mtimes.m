% Test file for fun/mtimes.m

function pass = test_mtimes(pref)

% Get preferences.
if ( nargin < 1 )
    pref = chebpref();
end

% Set a domain for BNDFUN.
dom = [-2 7];

% Generate a few random points to use as test values.
seedRNG(6178);
x = diff(dom) * rand(1000, 1) + dom(1);

% A random number to use as an arbitrary scalar multiplier.
alpha = randn() + 1i*randn();

%%
% Check operation in the face of empty BNDFUN.
f = bndfun(@(x) sin(x), dom, [], [], pref);
g = bndfun();
pass(1) = isempty(f*[]) && isempty([]*f) && isempty(2*g) && isempty(g*2);
    
%%
% Check operation for scalar BNDFUN objects.    
f = bndfun(@(x) sin(x), dom, [], [], pref);
g1 = alpha*f;
g2 = f*alpha;
pass(2) = isequal(g1, g2);
g_exact = @(x) alpha*sin(x);
pass(3) = norm(feval(g1, x) - g_exact(x), inf) < ...
    10*get(g1, 'vscale')*get(g1, 'epslevel');

g = 0*f;
pass(4) = all(feval(g, x) == 0);
    
%%
% Check operation for array-valued BNDFUN objects.
f = bndfun(@(x) [sin(x) cos(x) exp(x)], dom, [], [], pref);
g1 = alpha*f;
g2 = f*alpha;
pass(5) = isequal(g1, g2);
g_exact = @(x) alpha*[sin(x) cos(x) exp(x)];
err = abs(feval(g1, x) - g_exact(x));
pass(6) = max(err(:)) < 10*max(get(g1, 'vscale').*get(g1, 'epslevel'));
    
g = 0*f;
pass(7) = all(all(feval(g, x) == zeros(numel(x), 3)));
    
A = randn(3, 3);
g = f*A;
g_exact = @(x) [sin(x) cos(x) exp(x)]*A;
err = abs(feval(g, x) - g_exact(x));
pass(8) = max(err(:)) < 2*max(get(g, 'vscale').*get(g, 'epslevel'));
    
%%
% Verify error handling and corner cases.
    
<<<<<<< HEAD
    % Multiply non-scalar double and fun.
    try
        f = testclass.make(@(x) exp(x), dom);
        disp([1 2 3]*f)
    catch ME
        pass(n, 9) = strcmp(ME.identifier, 'CHEBFUN:FUN:CLASSICFUN:mtimes:size') ...
            && strcmp(ME.message, 'Inner matrix dimensions must agree.');
    end
=======
% Multiply non-scalar double and fun.
try
    f = bndfun(@(x) exp(x), dom);
    disp([1 2 3]*f)
catch ME
    pass(9) = strcmp(ME.identifier, 'CHEBFUN:FUN:mtimes:size') ...
    && strcmp(ME.message, 'Inner matrix dimensions must agree.');
end
>>>>>>> a25fdfc4
    
% Multiply fun and non-scalar double with mismatching dimensions.
try
    f = bndfun(@(x) [sin(x) cos(x)], dom);        
    disp(f*[1 ; 2 ; 3]);
    pass(10) = false;
catch ME
    pass(10) = strcmp(ME.identifier, 'CHEBFUN:CHEBTECH:mtimes:size2') ...
        && strcmp(ME.message, 'Inner matrix dimensions must agree.');
end
    
<<<<<<< HEAD
    % Using * for multiplication of two fun objects.
    try
        g = testclass.make(@(x) x, dom);
        disp(f*g);
        pass(n, 11) = false;
    catch ME
        pass(n, 11) = strcmp(ME.message, 'Use .* to multiply CLASSICFUN objects.');
    end
    
    % Using * to multiply a fun and something else.
    try
        disp(f*uint8(128));
        pass(n, 12) = false;
    catch ME
        pass(n, 12) = strcmp(ME.message, ...
            'mtimes does not know how to multiply a CLASSICFUN and a uint8.');
    end
=======
% Using * for multiplication of two fun objects.
try
    g = bndfun(@(x) x, dom);
    disp(f*g);
    pass(11) = false;
catch ME
    pass(11) = strcmp(ME.message, 'Use .* to multiply FUN objects.');
end
    
% Using * to multiply a fun and something else.
try
    disp(f*uint8(128));
    pass(12) = false;
catch ME
    pass(12) = strcmp(ME.message, ...
        'mtimes does not know how to multiply a FUN and a uint8.');
>>>>>>> a25fdfc4
end

%% Tests for UNBNDFUN:

% Functions on [-inf b]:

% Set the domain:
dom = [-Inf -3*pi];
domCheck = [-1e6 -3*pi];

% Generate a few random points to use as test values:
x = diff(domCheck) * rand(100, 1) + domCheck(1);

% Array-valued function:
op = @(x) [exp(x) x.*exp(x) (1-exp(x))./x];
f = unbndfun(op, dom);
g = f*A;
gVals = feval(g, x);

op = @(x) [exp(x) x.*exp(x) (1-exp(x))./x]*A;
gExact = op(x);
err = gVals - gExact;
pass(13) = norm(err, inf) < 1e1*max(get(g,'epslevel').*get(g,'vscale'));

end<|MERGE_RESOLUTION|>--- conflicted
+++ resolved
@@ -57,26 +57,15 @@
     
 %%
 % Verify error handling and corner cases.
-    
-<<<<<<< HEAD
-    % Multiply non-scalar double and fun.
-    try
-        f = testclass.make(@(x) exp(x), dom);
-        disp([1 2 3]*f)
-    catch ME
-        pass(n, 9) = strcmp(ME.identifier, 'CHEBFUN:FUN:CLASSICFUN:mtimes:size') ...
-            && strcmp(ME.message, 'Inner matrix dimensions must agree.');
-    end
-=======
+
 % Multiply non-scalar double and fun.
 try
     f = bndfun(@(x) exp(x), dom);
     disp([1 2 3]*f)
 catch ME
-    pass(9) = strcmp(ME.identifier, 'CHEBFUN:FUN:mtimes:size') ...
-    && strcmp(ME.message, 'Inner matrix dimensions must agree.');
+    pass(9) = strcmp(ME.identifier, 'CHEBFUN:CLASSICFUN:mtimes:size') ...
+        && strcmp(ME.message, 'Inner matrix dimensions must agree.');
 end
->>>>>>> a25fdfc4
     
 % Multiply fun and non-scalar double with mismatching dimensions.
 try
@@ -88,32 +77,13 @@
         && strcmp(ME.message, 'Inner matrix dimensions must agree.');
 end
     
-<<<<<<< HEAD
-    % Using * for multiplication of two fun objects.
-    try
-        g = testclass.make(@(x) x, dom);
-        disp(f*g);
-        pass(n, 11) = false;
-    catch ME
-        pass(n, 11) = strcmp(ME.message, 'Use .* to multiply CLASSICFUN objects.');
-    end
-    
-    % Using * to multiply a fun and something else.
-    try
-        disp(f*uint8(128));
-        pass(n, 12) = false;
-    catch ME
-        pass(n, 12) = strcmp(ME.message, ...
-            'mtimes does not know how to multiply a CLASSICFUN and a uint8.');
-    end
-=======
 % Using * for multiplication of two fun objects.
 try
     g = bndfun(@(x) x, dom);
     disp(f*g);
     pass(11) = false;
 catch ME
-    pass(11) = strcmp(ME.message, 'Use .* to multiply FUN objects.');
+    pass(11) = strcmp(ME.message, 'Use .* to multiply CLASSICFUN objects.');
 end
     
 % Using * to multiply a fun and something else.
@@ -122,8 +92,7 @@
     pass(12) = false;
 catch ME
     pass(12) = strcmp(ME.message, ...
-        'mtimes does not know how to multiply a FUN and a uint8.');
->>>>>>> a25fdfc4
+        'mtimes does not know how to multiply a CLASSICFUN and a uint8.');
 end
 
 %% Tests for UNBNDFUN:
