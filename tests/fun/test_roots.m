--- conflicted
+++ resolved
@@ -80,12 +80,7 @@
     r2 = [-2:7 -1.5:6.5 NaN(1,11)].';
     pass(n, 9) = all( r(:) - r2 < max(get(f, 'epslevel').*get(f, 'vscale')) | isnan(r2) );
     
-<<<<<<< HEAD
-    %%
-    % Integration with singfun
-=======
     %% Test on singular function:
->>>>>>> 8e7bb0a2
     pow = -0.5;
     op = @(x) (x-dom(1)).^pow.*cos(x);
     pref.singPrefs.exponents = [pow 0];
@@ -93,11 +88,7 @@
     r = roots(f);
     r_exact = [-1/2; 1/2; 3/2]*pi;
     err = r - r_exact;
-<<<<<<< HEAD
-    pass(n, 10) = (norm(err, inf) < 5*get(f, 'vscale')*get(f, 'epslevel'));
-=======
     pass(n, 10) = (norm(err, inf) < 1e2*get(f, 'vscale')*get(f, 'epslevel'));
->>>>>>> 8e7bb0a2
 
 end
 
