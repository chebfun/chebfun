--- conflicted
+++ resolved
@@ -56,10 +56,7 @@
     f2 = testclass.make(@(x) 1i*cos(20*x), dom);
     [vals2, pos2] = minandmax(f2);
     pass(n, 7) = norm(abs(vals) - abs([vals1 vals2]), inf) < ...
-<<<<<<< HEAD
         10*max(get(f, 'vscale').*get(f, 'epslevel'));
-=======
-        10*max(get(f, 'vscale')*get(f, 'epslevel'));
     
     %% Test on singular function:
     
@@ -67,7 +64,7 @@
     op = @(x) (x - dom(1)).^pow.*(sin(x).^2);
     pref.singPrefs.exponents = [pow 0];
     pass(n, 8) = test_spotcheck_minmax(testclass, op, dom, 0, Inf, pref);
->>>>>>> 808d1bde
+
 end
 
 end
