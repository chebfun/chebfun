--- conflicted
+++ resolved
@@ -1,106 +1,77 @@
-function pass = test_linjump
-
-% Test jump condition in an ODE.
-% TAD, 31 Jan 2014
-
-tol = 1e-8;
-
-solver = { @colloc2, @colloc1, @ultraS }; % FIXME
-kind = [2 1 2];
-
-for k = 1:length(solver)
-    
-    domain = [0 0.3 1];
-    [Z,I,D,C] = linop.primitiveOperators(domain);
-    [z,e,s] = linop.primitiveFunctionals(domain);
-    j = functionalBlock.jumpAt(domain);
-
-    % ODE:
-    A = linop( [ D^2, I; -D D^2+I ] );
-
-    % Add constraints:
-    A = addConstraint(A,[e(0) z],-1);
-    A = addConstraint(A,[e(1) z],0);
-    A = addConstraint(A,[z e(0)],0);
-    A = addConstraint(A,[z e(1)],1);
-    A = addContinuity(A,[j(0.3,1) z],2);
-    A = addContinuity(A,[z j(0.3,1)],0);
-    A = addContinuity(A,[j(0.3,0) z],0);
-<<<<<<< HEAD
-    A = addContinuity(A,[z j(0.3,0)],0);
-=======
-    A = addContinuity(A,[z j(0.3,0)],1);
->>>>>>> 25cf9160
-
-    x = chebfun('x',domain,'chebkind',kind(k));
-    prefs = cheboppref;
-    prefs.discretization = solver{k};
-<<<<<<< HEAD
-    u = linsolve(A,[x;0*x],prefs);
-=======
-    u = linsolve(A, [x ; 0*x], prefs);
->>>>>>> 25cf9160
-
-    %%
-    % jumps
-    J = functionalBlock.jump(0.3,domain,0);
-<<<<<<< HEAD
-    err(k,1) = J*u{1} + J*u{2};
-    err(k,2) = J*(D*u{1}) - 2;
-
-    %%
-    % BCs
-    err(k,3) = feval(u{1},0) + 1;
-    err(k,4) = feval(u{2},1) - 1;
-
-    %%
-    % ODEs
-    % [TODO]: The following lines use a hack. This needs to be changed:
-    g = D^2*u{1}+u{2};
-    g.funs{1} = g.funs{1}.funPart;
-    g.funs{2} = g.funs{2}.funPart;
-    err(k,5) = norm(g - x);
-    % TODO: We would like to do this but deltafuns interfere:
-    % err(k,5) = norm( D^2*u{1} + u{2} - x);
-    err(k,6) = norm( -D*u{1} + D^2*u{2} + u{2} ); 
-=======
-    err(k,1) = abs(J*u{2} - 1);
-    err(k,2) = abs(J*(D*u{1}) - 2);
-
-    %%
-    % BCs
-    err(k,3) = abs(feval(u{1},0) + 1);
-    err(k,4) = abs(feval(u{2},1) - 1);
-
-    %%
-    % ODEs
-    
-    % TODO: We would like to do this but deltafuns interfere:
-    % err(k,6) = norm( D^2*u{1} + u{2} - x);
-    
-    
-    res = D^2*u{1} + u{2} - x;
-    if ( isa(res.funs{1}, 'deltafun') )
-        res.funs{1} = res.funs{1}.funPart;
-    end
-    if ( isa(res.funs{2}, 'deltafun') )
-        res.funs{2} = res.funs{2}.funPart;
-    end    
-    err(k,5) = norm( res);
-
-    
-    res = -D*u{1} + D^2*u{2} + u{2};
-    if ( isa(res.funs{1}, 'deltafun') )
-        res.funs{1} = res.funs{1}.funPart;
-    end
-    if ( isa(res.funs{2}, 'deltafun') )
-        res.funs{2} = res.funs{2}.funPart;
-    end    
-    err(k,6) = norm( res ); 
->>>>>>> 25cf9160
-    
-end
-
-pass = err < tol;
-
+function pass = test_linjump
+
+% Test jump condition in an ODE.
+% TAD, 31 Jan 2014
+
+tol = 1e-8;
+
+solver = { @colloc2, @colloc1, @ultraS }; % FIXME
+kind = [2 1 2];
+
+for k = 1:length(solver)
+    
+    domain = [0 0.3 1];
+    [Z,I,D,C] = linop.primitiveOperators(domain);
+    [z,e,s] = linop.primitiveFunctionals(domain);
+    j = functionalBlock.jumpAt(domain);
+
+    % ODE:
+    A = linop( [ D^2, I; -D D^2+I ] );
+
+    % Add constraints:
+    A = addConstraint(A,[e(0) z],-1);
+    A = addConstraint(A,[e(1) z],0);
+    A = addConstraint(A,[z e(0)],0);
+    A = addConstraint(A,[z e(1)],1);
+    A = addContinuity(A,[j(0.3,1) z],2);
+    A = addContinuity(A,[z j(0.3,1)],0);
+    A = addContinuity(A,[j(0.3,0) z],0);
+    A = addContinuity(A,[z j(0.3,0)],1);
+
+    x = chebfun('x',domain,'chebkind',kind(k));
+    prefs = cheboppref;
+    prefs.discretization = solver{k};
+    u = linsolve(A, [x ; 0*x], prefs);
+
+    %%
+    % jumps
+    J = functionalBlock.jump(0.3,domain,0);
+    err(k,1) = abs(J*u{2} - 1);
+    err(k,2) = abs(J*(D*u{1}) - 2);
+
+    %%
+    % BCs
+    err(k,3) = abs(feval(u{1},0) + 1);
+    err(k,4) = abs(feval(u{2},1) - 1);
+
+    %%
+    % ODEs
+    
+    % TODO: We would like to do this but deltafuns interfere:
+    % err(k,6) = norm( D^2*u{1} + u{2} - x);
+    
+    
+    res = D^2*u{1} + u{2} - x;
+    if ( isa(res.funs{1}, 'deltafun') )
+        res.funs{1} = res.funs{1}.funPart;
+    end
+    if ( isa(res.funs{2}, 'deltafun') )
+        res.funs{2} = res.funs{2}.funPart;
+    end    
+    err(k,5) = norm( res);
+
+    
+    res = -D*u{1} + D^2*u{2} + u{2};
+    if ( isa(res.funs{1}, 'deltafun') )
+        res.funs{1} = res.funs{1}.funPart;
+    end
+    if ( isa(res.funs{2}, 'deltafun') )
+        res.funs{2} = res.funs{2}.funPart;
+    end    
+    err(k,6) = norm( res ); 
+    
+end
+
+pass = err < tol;
+
 end