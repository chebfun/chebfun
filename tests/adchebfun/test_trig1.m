--- conflicted
+++ resolved
@@ -9,20 +9,13 @@
 tol = 1e-2;
 
 % Initialise vector with pass information
-<<<<<<< HEAD
-pass = zeros(3, numel(trigFunctions));
-=======
 pass = zeros(3, numel(funcList));
->>>>>>> 292de05a
 
 % Do the tests.
 for k = 1:numel(funcList)   
     
     % Call the valueTesting method, which also returns linearity information
     [err, lin] = adchebfun.valueTesting(funcList{k});
-    
-    % Call the valueTesting method, which also returns linearity information
-    [err, lin] = adchebfun.valueTesting(trigFunctions{k});
     
     % First, check that the computed function values match what we expect
     pass(1, k) = ( err == 0 );
@@ -35,11 +28,7 @@
         ( max(abs(order2 - 2)) < tol );
     
     % Check that we received the correct linearity information
-<<<<<<< HEAD
     pass(3, k) = ( lin == 0 );
-=======
-    pass(3, k) = ( lin == 0);
->>>>>>> 292de05a
 end
 
 end