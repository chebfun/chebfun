--- conflicted
+++ resolved
@@ -10,23 +10,14 @@
 tol = 1e-2;
 
 % Initialise vector with pass information
-<<<<<<< HEAD
-pass = zeros(3, numel(airyFunctions));
+pass = zeros(3, numel(funcList));
 
 % Do the tests.
-for k = 1:numel(airyFunctions)   
+for k = 1:numel(funcList)   
     
     % Call the valueTesting method, which also returns linearity information
-    [err, lin] = adchebfun.valueTesting(airyFunctions{k});
-=======
-pass = zeros(2, numel(funcList));
+    [err, lin] = adchebfun.valueTesting(funcList{k});
 
-% Do the tests.
-for k = 1:numel(funcList)
-    % Call the valueTesting method, which also returns linearity information
-    [err, lin] = adchebfun.valueTesting(funcList{k});
->>>>>>> 292de05a
-    
     % First, check that the computed function values match what we expect
     pass(1, k) = ( err == 0 );
     
