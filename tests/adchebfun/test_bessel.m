% Test file for ADCHEBFUN Bessel functions

function pass = test_bessel

% List of airy functions to test, with different number of inputs
besselj1 = @(f) besselj(1, f);
besselj25 = @(f) besselj(2.5, f);

funcList = {besselj1, besselj25};

<<<<<<< HEAD
% Tolerance for Taylor testing
tol = 1e-2;

% Initialise vector with pass information
pass = zeros(3, numel(funcList));

% Do the tests.
for k = 1:numel(funcList)   
    
    % Call the valueTesting method, which also returns linearity information
    [err, lin] = adchebfun.valueTesting(funcList{k});
    
    % First, check that the computed function values match what we expect
    pass(1, k) = ( err == 0 );
    
    % Call the taylorTesting method
    [order1, order2] = adchebfun.taylorTesting(funcList{k});
    % We expect all elements of ORDER1 to be close to 1, and of ORDER2 to be
    % close to 2.
    pass(2, k) = ( max(abs(order1 - 1)) < tol ) & ...
        ( max(abs(order2 - 2)) < tol );
    
    % Check that we received the correct linearity information
    pass(3, k) = ( lin == 0 );
end
=======
% Call the ADCHEBFUN testUnary() method to do the tests.
pass = adchebfun.testUnary(funcList);
>>>>>>> 3e564272

end<|MERGE_RESOLUTION|>--- conflicted
+++ resolved
@@ -8,35 +8,7 @@
 
 funcList = {besselj1, besselj25};
 
-<<<<<<< HEAD
-% Tolerance for Taylor testing
-tol = 1e-2;
-
-% Initialise vector with pass information
-pass = zeros(3, numel(funcList));
-
-% Do the tests.
-for k = 1:numel(funcList)   
-    
-    % Call the valueTesting method, which also returns linearity information
-    [err, lin] = adchebfun.valueTesting(funcList{k});
-    
-    % First, check that the computed function values match what we expect
-    pass(1, k) = ( err == 0 );
-    
-    % Call the taylorTesting method
-    [order1, order2] = adchebfun.taylorTesting(funcList{k});
-    % We expect all elements of ORDER1 to be close to 1, and of ORDER2 to be
-    % close to 2.
-    pass(2, k) = ( max(abs(order1 - 1)) < tol ) & ...
-        ( max(abs(order2 - 2)) < tol );
-    
-    % Check that we received the correct linearity information
-    pass(3, k) = ( lin == 0 );
-end
-=======
 % Call the ADCHEBFUN testUnary() method to do the tests.
 pass = adchebfun.testUnary(funcList);
->>>>>>> 3e564272
 
 end