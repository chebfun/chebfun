% Test file for ADCHEBFUN trigonometric and related functions, part 3/4

function pass = test_trig3

% List of trigonometric functions to test.
funcList = {@atand, @atanh, @cos, @cosd, @cosh, @cot, @cotd, @coth, ...
    @csc, @cscd};

% Tolerance for Taylor testing
tol = 1e-2;

% Initialise vector with pass information
<<<<<<< HEAD
pass = zeros(3, numel(trigFunctions));

% Do the tests.
for k = 1:numel(trigFunctions)   
    
    % Call the valueTesting method, which also returns linearity information
    [err, lin] = adchebfun.valueTesting(trigFunctions{k});
=======
pass = zeros(3, numel(funcList));

% Do the tests.
for k = 1:numel(funcList)   
    
    % Call the valueTesting method, which also returns linearity information
    [err, lin] = adchebfun.valueTesting(funcList{k});
>>>>>>> 292de05a
    
    % First, check that the computed function values match what we expect
    pass(1, k) = ( err == 0 );
    
    % Call the taylorTesting method
    [order1, order2] = adchebfun.taylorTesting(funcList{k});
    % We expect all elements of ORDER1 to be close to 1, and of ORDER2 to be
    % close to 2.
    pass(2, k) = ( max(abs(order1 - 1)) < tol ) & ...
        ( max(abs(order2 - 2)) < tol );
    
    % Check that we received the correct linearity information
<<<<<<< HEAD
    pass(3, k) = ( lin == 0 );
=======
    pass(3, k) = ( lin == 0);
>>>>>>> 292de05a
end

end<|MERGE_RESOLUTION|>--- conflicted
+++ resolved
@@ -10,15 +10,6 @@
 tol = 1e-2;
 
 % Initialise vector with pass information
-<<<<<<< HEAD
-pass = zeros(3, numel(trigFunctions));
-
-% Do the tests.
-for k = 1:numel(trigFunctions)   
-    
-    % Call the valueTesting method, which also returns linearity information
-    [err, lin] = adchebfun.valueTesting(trigFunctions{k});
-=======
 pass = zeros(3, numel(funcList));
 
 % Do the tests.
@@ -26,7 +17,6 @@
     
     % Call the valueTesting method, which also returns linearity information
     [err, lin] = adchebfun.valueTesting(funcList{k});
->>>>>>> 292de05a
     
     % First, check that the computed function values match what we expect
     pass(1, k) = ( err == 0 );
@@ -39,11 +29,7 @@
         ( max(abs(order2 - 2)) < tol );
     
     % Check that we received the correct linearity information
-<<<<<<< HEAD
     pass(3, k) = ( lin == 0 );
-=======
-    pass(3, k) = ( lin == 0);
->>>>>>> 292de05a
 end
 
 end