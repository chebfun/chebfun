--- conflicted
+++ resolved
@@ -1,3 +1,4 @@
+
 % Test file for chebtech/compose.m
 
 function pass = test_compose(pref)
@@ -22,11 +23,6 @@
         end
     end
 
-<<<<<<< HEAD
-    tol = 50*pref.chebtech.eps;
-
-=======
->>>>>>> 1a0a7ea2
     % Compose a scalar-valued CHEBTECH object with sin(x):
     f = testclass.make(@(x) x);
     g = compose(f, @sin, [], pref);
