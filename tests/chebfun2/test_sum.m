function pass = test_sum( pref ) 
% Test for integration of a fun2 object. 

if ( nargin < 1 ) 
    pref = chebfunpref; 
end 

tol = 100*pref.cheb2Prefs.eps; 
j = 1; 

% Example from wiki: http://en.wikipedia.org/wiki/Multiple_integral#Double_integral
f = 'x.^2 + 4*y'; 
f = chebfun2(f, [11 14 7 10]);

exact = 1719;

<<<<<<< HEAD
pass(j)  = (abs(integral2(f)-exact)<20*tol); j=j+1;
=======
pass(j)  = (abs(integral2(f)-exact)<30*tol); j=j+1;
>>>>>>> 2b3bd5d3

% check syntax as well. 
f = chebfun2(@(x,y) x); 
pass(j) = norm(sum(f) - chebfun(@(x) 2*x)')<tol; j=j+1;
pass(j) = norm(sum(f,1) - sum(f))<10*eps; j = j+1; 
pass(j) = norm(sum(f,2))<10*eps; j = j+1; 


% On different domains. 
f = chebfun2(@(x,y) y,[0 1 -pi pi]); 
pass(j) = norm(sum(f))<10*eps; j=j+1;
pass(j) = norm(sum(f,1) - sum(f)) < tol; j = j+1; 
pass(j) = norm(sum(f,2)-chebfun(@(x) x,[-pi pi])) < tol; j = j+1; 

end<|MERGE_RESOLUTION|>--- conflicted
+++ resolved
@@ -14,11 +14,7 @@
 
 exact = 1719;
 
-<<<<<<< HEAD
-pass(j)  = (abs(integral2(f)-exact)<20*tol); j=j+1;
-=======
 pass(j)  = (abs(integral2(f)-exact)<30*tol); j=j+1;
->>>>>>> 2b3bd5d3
 
 % check syntax as well. 
 f = chebfun2(@(x,y) x); 
