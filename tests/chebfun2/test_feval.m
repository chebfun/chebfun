function pass = test_feval( pref ) 
% Test feval

if ( nargin == 0) 
    pref = chebfun2pref; 
end

<<<<<<< HEAD
tol = 100*pref.eps; 
j = 1; 
=======
tol = 100*pref.cheb2Prefs.eps;  
>>>>>>> 9f6c2d20

f = chebfun2(@(x,y) x); 
pass(1) = (abs(f(pi/6,pi/12)-pi/6) < tol); 

f = chebfun2(@(x,y) x, [-1 2 -pi/2 pi]); 
pass(2) = (abs(f(0,0)) < 1e-14);  
pass(3) = (abs(f(pi/6,pi/12)-pi/6) < tol);  


f = chebfun2(@(x,y) y, [-1 2 -pi/2 pi]); 
pass(4) = (abs(f(0,0)) < 1e-14);   
pass(5) = (abs(f(pi/6,pi/12)-pi/12) < tol); 


% some harder tests. 
f = @(x,y) cos(x) + sin(x.*y); 
g = chebfun2(f);

r = 0.126986816293506; s = 0.632359246225410; % two fixed random number in domain.
pass(6) = (abs(f(r,s) - g(r,s))<tol);

% Are we evaluating on arrays correctly
rng(0)
r = rand(10,1); 
s = rand(10,1); 
[rr, ss]=meshgrid(r,s);
pass(7) = (norm((f(r,s) - g(r,s))) < tol);
pass(8) = (norm((f(rr,ss) - g(rr,ss))) < tol);  % on arrays as well. 

% Does this work off [-1,1]^2
g = chebfun2(f,[-pi/6 pi/2 -pi/12 sqrt(3)]); % strange domain. 
r = 0.126986816293506; s = 0.632359246225410; % two fixed random number in domain.
pass(9) = (abs(f(r,s) - g(r,s))<tol);

% Are we evaluating on arrays correctly
r = rand(10,1); s = rand(10,1); [rr, ss]=meshgrid(r,s);
pass(10) = (norm((f(r,s) - g(r,s)))<tol);
pass(11) = (norm((f(rr,ss) - g(rr,ss)))<2*tol); % on arrays as well. 

% Evaluation at complex arguments. 
f = chebfun2(@(x,y) x+1i*y); 
pass(12) = ( norm( f(-1,-1) - (-1-1i) )  < tol );  
pass(13) = ( norm( f(r,s) - (r + 1i*s) )  < tol );
pass(14) = (norm((f(rr,ss) - (rr + 1i*ss)))<tol); % on arrays as well. 

% Evaluation at complex arguments, different syntax. 
f = chebfun2(@(z) z); 
pass(15) = ( norm( f(-1-1i) - (-1-1i) )  < tol );  
pass(16) = ( norm( f(r+1i*s) - (r + 1i*s) )  < tol ); 
pass(17) = (norm((feval(f,rr,ss) - (rr + 1i*ss)))<tol); % on arrays as well. 

% Evaluation at transposed meshgrid 
op = @(x,y) cos(pi*(x+y))+y.*sin(pi*x);
[yy,xx] = meshgrid(linspace(-1,1,1001));
f = chebfun2( op );
pass(18) = (norm( feval(f,xx,yy) - op(xx,yy) ) < 100*tol);

% Check sizes:
n = 10; 
f = chebfun2(@(x,y) cos(x.*y)); 
x = ones(1,n);
[xx, yy] = meshgrid(x); 
pass(19) = ( all( size( feval(f, 1, 1) ) == [1 1] ) ); 
pass(20) = ( all( size( feval(f, [1 1], [1 1]) ) == [2 1] ) );
pass(21) = ( all( size( feval(f, [1;1], [1;1]) ) == [2 1] ) );
pass(22) = ( all( size( feval(f, [1 1;1 1], [1 1; 1 1]) ) == [2 2] ) );
pass(23) = ( all( size( feval(f, x, x) ) == [n 1] ) );
pass(24) = ( all( size( feval(f, xx, yy)  ) == [n n] ) );

% Test chebfun2( chebfun2v ) composition.
f = chebfun2(@(x,y) cos(x.*y));
F = chebfun2v(@(x,y) x,@(x,y) y);
pass(25) = ( norm( f( F ) - f ) < tol ); 

f = chebfun2(@(x,y) cos(x.*y),[-3,4,-2,6]);
g = chebfun2(@(x,y) cos(x.*y),[-2,2,-2,2]);
F = chebfun2v(@(x,y) x,@(x,y) y,[-2,2,-2,2]);
pass(26) = ( norm( f( F ) - g ) < tol ); 

end<|MERGE_RESOLUTION|>--- conflicted
+++ resolved
@@ -5,12 +5,7 @@
     pref = chebfun2pref; 
 end
 
-<<<<<<< HEAD
-tol = 100*pref.eps; 
-j = 1; 
-=======
 tol = 100*pref.cheb2Prefs.eps;  
->>>>>>> 9f6c2d20
 
 f = chebfun2(@(x,y) x); 
 pass(1) = (abs(f(pi/6,pi/12)-pi/6) < tol); 
