function pass = test_periodic(pref)
% Test 'periodic' syntax for linear ODEs.

if ( nargin == 0 )
    pref = cheboppref();
end
tol = 1e-8;

%% A simple ODE:

% Chebop:
N = chebop(@(u) diff(u, 2) - u);

% Periodic RHS:
rhs = chebfun(@(x) sin(pi*x));

% Apply periodic BCs manually:
N.bc = @(u) [u(-1) - u(1) ; feval(diff(u),-1) - feval(diff(u), 1)];
u = mldivide(N, rhs, pref);

% Apply via 'periodic':
N.bc = 'periodic';
v = mldivide(N, rhs, pref);

% Compare results:
pass(1) = norm(u - v) < tol;

%% A periodic piecewise system:

d = [-pi, 0, pi];
A = chebop(d);
A.op = @(x, u, v) [u-diff(v) ; diff(u,2)+v];
x = chebfun('x',d);
f = [chebfun(0, d) ; cos(x)];
A.bc = 'periodic';
uv = mldivide(A, f, pref);

trueSoln = [cos(x+3*pi/4)/sqrt(2) ; cos(x+pi/4)/sqrt(2)];
pass(2) = norm(uv - trueSoln) < tol;

%% Eigenvalue problem:

d = [-pi, 0, pi];
A = chebop(d);
A.op = @(x, u, v) [u-diff(v) ; diff(u,2)+v];
A.bc = 'periodic';
B = chebop(d);
B.op = @(x, u, v) [v + u ; diff(v)];

[V, D] = eigs(A, B, 5, 0, pref);
e = diag(D);

% Sort the eigenvalues to ensure things will work on all machines. Eigs() does
% not appear to return the eigenvalues in a consistent way for different
% machines. We expect five pair of eigenvalues to appear, check whether they are
% all there
% `sort(x)` sorts complex values by abs() and then by angle(). In order have
% consistent sorting, we move all the eigenvalues up into the first quadrant
% before sorting them.
[ignored, idx] = sort(real(e));
e = e(idx);

e12 = e(1:2);
e35 = e(3:5);
[ignored, idx] = sort(imag(e12));
e12 = e12(idx);
[ignored, idx] = sort(imag(e35));
e35 = e35(idx);

e = [e12; e35];

pass(3) = norm(real(e) - [0 0 1 1 1].', inf) + ...
    norm(imag(e) - [-1 1 -1 0 1].', inf) < tol;
pass(4) = norm(V{1}(pi) - V{1}(pi), inf) + norm(V{2}(pi) - V{2}(pi), inf) < tol;


%% Test the TRIGCOLLOC class. FIRST ORDER AND CONSTANT COEFFICIENTS: 
%  u' + u = cos(x), on [0 2*pi].

% Set domain, operator L, and rhs f.
dom = [0 2*pi];
L = chebop(@(u) diff(u) + u, dom);
f = chebfun(@(x) cos(x), dom);

% Solve with TRIGCOLLOC.
L.bc = 'periodic';
u = L \ f;

% Compare with exact solution.
exact = chebfun(@(x) 1/2*cos(x) + 1/2*sin(x), dom, 'periodic');
pass(5) = norm(u - exact, inf) < tol;
pass(6) = isequal(get(u.funs{1}, 'tech'), @trigtech);

%% Test the TRIGCOLLOC class. FIRST ORDER AND VARIABLES COEFFICIENTS: 
%  u' + (1+cos(x))u = cos(2x), on [-2*pi 2*pi].

% Set domain, c, and rhs f.
dom = [-2*pi 2*pi];
f = chebfun(@(x) cos(2*x), dom);

% Set chebop L. We construct the variable coefficient inside the chebop.
L = chebop(@(x, u) diff(u) + (1 + cos(x)).*u, dom); 
L.bc = 'periodic';

% Solve with TRIGCOLLOC.
u = L \ f;

pass(7) = norm(L*u - f) < tol;
pass(8) = abs(u(dom(1)) - u(dom(2))) < tol;
pass(9) = isequal(get(u.funs{1}, 'tech'), @trigtech);

%% Test the TRIGCOLLOC class. SECOND ORDER AND CONSTANT COEFFICIENTS: 
%  u'' + 10u' + 5u = cos(x), on [-2*pi 2*pi].

% Set domain, constants coefficients a and b, operator L,
% and rhs f.
dom = [-2*pi 2*pi];
a = 10;
b = 5;
L = chebop(@(u) diff(u, 2) + a*diff(u) + b*u, dom); 
L.bc = 'periodic';
f = chebfun(@(x) cos(x), dom);

% Solve with TRIGCOLLOC.
u = L \ f;

% Compare with exact solution.
exact = chebfun(@(x) 1/29*cos(x) + 5/58*sin(x), dom, 'periodic');
pass(10) = norm(u - exact, inf) < tol;
pass(11) = isequal(get(u.funs{1}, 'tech'), @trigtech);

%% Test the TRIGCOLLOC class. SECOND ORDER AND VARIABLE COEFFICIENTS: 
%  (2+cos(4x))u'' + sin(cos(2x))u' + exp(cos(x))u = cos(x), on [-pi pi].

% Set domain, variable coefficients a, b and c, and rhs f.
dom = [-pi pi];
a = chebfun(@(x) 2 + cos(4*x), dom);
b = chebfun(@(x) sin(cos(2*x)), dom, 'periodic');
c = chebfun(@(x) exp(cos(x)), dom);
f = chebfun(@(x) cos(x), dom);

% Set chebop. The variale coefficients have been constructed outside the
% chebop, some with 'periodic', some without it.
L = chebop(@(u) a.*diff(u, 2) + b.*diff(u) + c.*u, dom);
L.bc = 'periodic';

% Solve with TRIGCOLLOC.
u = L \ f;

pass(12) = norm(L*u - f) < tol;
pass(13) = abs(u(dom(1)) - u(dom(2))) < tol;
pass(14) = abs(feval(diff(u), dom(1)) - feval(diff(u), dom(2))) < tol;
pass(15) = isequal(get(u.funs{1}, 'tech'), @trigtech);

%% Test the TRIGCOLLOC class. THIRD ORDER AND VARIABLE COEFFICIENTS: 
%  (2+cos(x))u''' + sin(cos(2x))u'' + exp(cos(x))u' + sin(x)u = cos(x),
%  on [-pi pi].

% Set domain, variable coefficients a, b, c and d, and rhs f.
dom = [-pi pi];
a = chebfun(@(x) 2 + cos(x), dom);
b = chebfun(@(x) sin(cos(2*x)), dom);
c = chebfun(@(x) exp(cos(x)), dom);
d = chebfun(@(x) sin(x), dom);
f = chebfun(@(x) cos(x), dom);

% Set chebop.
L = chebop(@(u) a.*diff(u, 3) + b.*diff(u, 2) + c.*diff(u) + d.*u, dom);
L.bc = 'periodic';

% Solve with TRIGCOLLOC.
u = L \ f;

pass(16) = norm(L*u - f) < tol;
pass(17) = abs(u(dom(1)) - u(dom(2))) < tol;
pass(18) = abs(feval(diff(u), dom(1)) - feval(diff(u), dom(2))) < tol;
pass(19) = abs(feval(diff(u, 2), dom(1)) - feval(diff(u, 2), dom(2))) < tol;
pass(20) = isequal(get(u.funs{1}, 'tech'), @trigtech);

%% Test the TRIGCOLLOC class. FOURTH ORDER AND VARIABLE COEFFICIENTS: 
%  (2+cos(x))u'''' + sin(cos(2x))u''' + exp(cos(x))u'' + ... 
%  sin(x)u' + sin(2*x)u = cos(10*x), on [-pi pi].

% Set domain, variable coefficients aa, bb, cc, dd and ee, and rhs f.
dom = [-pi pi];
a = chebfun(@(x) 2 + cos(x), dom);
b = chebfun(@(x) sin(cos(2*x)), dom);
c = chebfun(@(x) exp(cos(x)), dom);
d = chebfun(@(x) sin(x), dom);
e = chebfun(@(x) sin(2*x), dom);
f = chebfun(@(x) cos(10*x), dom);

% Set chebop.
L = chebop(@(u) a.*diff(u, 4) + b.*diff(u, 3) + c.*diff(u, 2) + ...
    d.*diff(u) + e.*u, dom);
L.bc = 'periodic';

% Solve with TRIGCOLLOC.
u = L \ f;

pass(21) = norm(L*u - f) < tol;
pass(22) = abs(u(dom(1)) - u(dom(2))) < tol;
pass(23) = abs(feval(diff(u), dom(1)) - feval(diff(u), dom(2))) < tol;
pass(24) = abs(feval(diff(u, 2), dom(1)) - feval(diff(u, 2), dom(2))) < tol;
pass(25) = abs(feval(diff(u, 3), dom(1)) - feval(diff(u, 3), dom(2))) < tol;
pass(26) = isequal(get(u.funs{1}, 'tech'), @trigtech);

%% Test breakpoint introduced by the domain.
%  u' + u = cos(x), on [0 pi 2*pi].

dom = [0 pi 2*pi];
L = chebop(@(u) diff(u) + u, dom);
f = chebfun(@(x) cos(x), dom);
L.bc = 'periodic';
u = L \ f;

pass(27) = norm(L*u - f) < tol;
pass(28) = abs(u(dom(1)) - u(dom(end))) < tol;
pass(29) = isequal(get(u.funs{1}, 'tech'), @chebtech2);

%% Test breakpoint introduced by a coefficient.
%  u'' + abs(x)u = 1, on [-1 1].

dom = [-1 1];
L = chebop(@(x,u) diff(u,2) + abs(x).*u, dom);
L.bc = 'periodic';
u = L \ 1;

pass(30) = norm(L*u - 1) < tol;
pass(31) = abs(u(dom(1)) - u(dom(2))) < tol;
pass(32) = isequal(get(u.funs{1}, 'tech'), @chebtech2);
<<<<<<< HEAD
=======

%% Test the TRIGSPEC class. FIRST ORDER AND VARIABLES COEFFICIENTS: 
%  u' + (1+cos(x))u = cos(2x), on [-2*pi 2*pi].

% Set domain, c, and rhs f.
dom = [0 2*pi];
f = chebfun(@(x) cos(2*x), dom);

% Set chebop L. We construct the variable coefficient inside the chebop.
L = chebop(@(x, u) diff(u) + (1 + cos(x)).*u, dom); 
L.bc = 'periodic';

% Solve with TRIGSPEC.
pref.discretization = @trigspec;
u = solvebvp(L, f, pref);

pass(33) = norm(L*u - f) < tol;
pass(34) = abs(u(dom(1)) - u(dom(2))) < tol;
pass(35) = isequal(get(u.funs{1}, 'tech'), @trigtech);
pass(36) = isreal(u);

%% Test the TRIGSPEC class. SECOND ORDER AND VARIABLE COEFFICIENTS: 
%  (2+cos(4x))u'' + sin(cos(2x))u' + exp(cos(x))u = cos(x), on [-pi pi].

% Set domain, variable coefficients a, b and c, and rhs f.
dom = [-pi pi];
a = chebfun(@(x) 2 + cos(4*x), dom);
b = chebfun(@(x) sin(cos(2*x)), dom, 'periodic');
c = chebfun(@(x) exp(cos(x)), dom);
f = chebfun(@(x) cos(x), dom);

% Set chebop. The variale coefficients have been constructed outside the
% chebop, some with 'periodic', some without it.
L = chebop(@(u) a.*diff(u, 2) + b.*diff(u) + c.*u, dom);
L.bc = 'periodic';

% Solve with TRIGSPEC.
pref.discretization = 'coeffs';
u = solvebvp(L, f, pref);

pass(37) = norm(L*u - f) < tol;
pass(38) = abs(u(dom(1)) - u(dom(2))) < tol;
pass(39) = abs(feval(diff(u), dom(1)) - feval(diff(u), dom(2))) < tol;
pass(40) = isequal(get(u.funs{1}, 'tech'), @trigtech);
pass(41) = isreal(u);
>>>>>>> a04a5766

end<|MERGE_RESOLUTION|>--- conflicted
+++ resolved
@@ -229,8 +229,6 @@
 pass(30) = norm(L*u - 1) < tol;
 pass(31) = abs(u(dom(1)) - u(dom(2))) < tol;
 pass(32) = isequal(get(u.funs{1}, 'tech'), @chebtech2);
-<<<<<<< HEAD
-=======
 
 %% Test the TRIGSPEC class. FIRST ORDER AND VARIABLES COEFFICIENTS: 
 %  u' + (1+cos(x))u = cos(2x), on [-2*pi 2*pi].
@@ -276,6 +274,5 @@
 pass(39) = abs(feval(diff(u), dom(1)) - feval(diff(u), dom(2))) < tol;
 pass(40) = isequal(get(u.funs{1}, 'tech'), @trigtech);
 pass(41) = isreal(u);
->>>>>>> a04a5766
 
 end