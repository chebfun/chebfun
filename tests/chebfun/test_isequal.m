--- conflicted
+++ resolved
@@ -35,11 +35,7 @@
 g = chebfun(@(x) sin(x).*abs(x - 0.1) + eps, [-1 1], pref);
 pass(7) = ~isequal(f, g);
 
-<<<<<<< HEAD
-% Integration of SINGFUN:
-=======
 %% Test on singular function:
->>>>>>> 8e7bb0a2
 dom = [-2 7];
 pow = -1.64;
 f = chebfun(@(x) sin(100*x).*(x-dom(1)).^pow, dom, 'exps', [pow 0], ...
