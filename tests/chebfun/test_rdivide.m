% Test file for @chebfun/rdivide.m.

function pass = test_rdivide(pref)

if ( nargin < 1 )
    pref = chebpref();
end

% Generate a few random points to use as test values.
seedRNG(6178);
x = 2 * rand(100, 1) - 1;

% Check the empty cases.
f = chebfun(@sin, pref);
g = chebfun();
pass(1) = isempty(f./g) && isempty(g./f);

% Check zero-numerator case.
pass(2) = iszero(0./f);

% Check a few simple examples.
f = chebfun(@(x) exp(x), [-1 -0.5 0 0.5 1], pref);
g = 1./f;
g_exact = @(x) exp(-x);
pass(3) = norm(feval(g, x) - g_exact(x), inf) < 10*vscale(g)*epslevel(g);

f = chebfun(@(x) exp(x), [-1 -0.5 0 0.5 1], pref);
g = chebfun(@(x) exp(-x), [-1 1], pref);
h = f./g;
h_exact = @(x) exp(2*x);
pass(4) = norm(feval(h, x) - h_exact(x), inf) < 10*vscale(h)*epslevel(h);

f = chebfun(@(x) [exp(x) exp(-x)], [-1 -0.5 0 0.5 1], pref);
g = 1./f;
g_exact = @(x) [exp(-x) exp(x)];
err = feval(g, x) - g_exact(x);
pass(5) = norm(err(:), inf) < 10*vscale(g)*epslevel(g);

f = chebfun(@(x) [exp(x) exp(-x)], [-1 -0.5 0 0.5 1], pref);
g = chebfun(@(x) [exp(-x) exp(x)], [-1 1], pref);
h = f./g;
h_exact = @(x) [exp(2*x) exp(-2*x)];
err = feval(h, x) - h_exact(x);
pass(6) = norm(err(:), inf) < 10*vscale(h)*epslevel(h);

ft = f.';
gt = g.';
h = ft./gt;
h_exact = @(x) [exp(2*x) exp(-2*x)].';
err = feval(h, x) - h_exact(x);
pass(7) = norm(err(:), inf) < 10*vscale(h)*epslevel(h);

% Check error conditions.
try
    h = f./0;
    pass(8) = false;
catch ME
    pass(8) = strcmp(ME.identifier, 'CHEBFUN:rdivide:DivisionByZero');
end

try
    h = f./chebfun(@(x) 0*x);
    pass(9) = false;
catch ME
    pass(9) = strcmp(ME.identifier, 'CHEBFUN:rdivide:DivisionByZeroChebfun');
end

try
    f./gt;
    pass(10) = false;
catch ME
    pass(10) = strcmp(ME.identifier, 'CHEBFUN:rdivide:dim');
end

try
    f = chebfun(@(x) exp(x), [-1 1]);
    g = chebfun(@(x) exp(x), [0 2]);
    h = f./g;
    pass(11) = false;
catch ME
    pass(11) = strcmp(ME.identifier, 'CHEBFUN:rdivide:domain');
end

<<<<<<< HEAD
%% Integration with singfun: piecewise smooth chebfun - splitting on.
=======
%% Test on singular function: piecewise smooth chebfun - splitting on.
>>>>>>> 8e7bb0a2
dom = [-2 7];

% Generate a few random points to use as test values.
seedRNG(6178);
x = diff(dom) * rand(100, 1) + dom(1);

pow1 = -0.5;
pow2 = -0.3;
op1 = @(x) (x - dom(2)).^pow1.*sin(100*x);
op2 = @(x) (x - dom(2)).^pow2.*(cos(300*x).^2+1);
pref.singPrefs.exponents = [0 pow1];
pref.enableBreakpointDetection = 1;
f = chebfun(op1, dom, pref);
pref.singPrefs.exponents = [0 pow2];
pref.enableBreakpointDetection = 1;
g = chebfun(op2, dom, pref);
h = f./g;
vals_h = feval(h, x);
pow = pow1-pow2;
op = @(x)  (x - dom(2)).^pow.*(sin(100*x)./(cos(300*x).^2+1));
h_exact = op(x);
pass(12) = ( norm(vals_h-h_exact, inf) < 1e1*max(get(f, 'epslevel'), get(g, 'epslevel'))*...
    norm(h_exact, inf) );

end<|MERGE_RESOLUTION|>--- conflicted
+++ resolved
@@ -81,11 +81,7 @@
     pass(11) = strcmp(ME.identifier, 'CHEBFUN:rdivide:domain');
 end
 
-<<<<<<< HEAD
-%% Integration with singfun: piecewise smooth chebfun - splitting on.
-=======
 %% Test on singular function: piecewise smooth chebfun - splitting on.
->>>>>>> 8e7bb0a2
 dom = [-2 7];
 
 % Generate a few random points to use as test values.
