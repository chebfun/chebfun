--- conflicted
+++ resolved
@@ -120,8 +120,6 @@
     pass(20) = strcmp(ME.identifier, 'CHEBFUN:mtimes:dims');
 end
 
-<<<<<<< HEAD
-=======
 try
     h = f*g.';
     pass(21) = false;
@@ -149,7 +147,6 @@
 err = h - h_exact;
 pass(16) = abs(err) < 1e1*h_exact*max(epslevel(f), epslevel(g));
 
->>>>>>> d896d8b1
 end
 
 % Test the multiplication of a chebfun F, specified by F_OP, by a scalar ALPHA
