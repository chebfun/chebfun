classdef chebpref
%CHEBPREF   Abstract class for Chebfun system preferences.
%   CHEBPREF is an abstract class for managing preferences of the various
%   subsystems comprising Chebfun.  On its own, it provides little more than a
%   wrapper around a MATLAB struct.  Concrete preference classes inherit from
%   CHEBPREF and add to its functionality as desired.
%
% See also CHEBFUNPREF, CHEBOPPREF.

% Copyright 2014 by The University of Oxford and The Chebfun Developers.
% See http://www.chebfun.org/ for Chebfun information.


    properties ( Access = protected )
        % MATLAB struct to hold a list of preferences for a given subsystem.
        prefList
    end

    methods

        function out = subsref(pref, ind)
        %SUBSREF   Subscripted referencing for CHEBPREF.
        %   P.PROP, where P is a CHEBPREF object, returns the value of the
        %   CHEBPREF property PROP stored in P.  If PROP is not a CHEBPREF
        %   property, an error will be thrown.
        %
        %   CHEBPREF does not support any other subscripted referencing
        %   types, including '()' and '{}'.

            switch ( ind(1).type )
                case '.'
                    if ( isfield(pref.prefList, ind(1).subs) )
                        out = pref.prefList.(ind(1).subs);
                    end

                    if ( numel(ind) > 1 )
                        out = subsref(out, ind(2:end));
                    end
                otherwise
                    error('CHEBPREF:subsref:badType', ...
                        'Invalid subscripted reference type.')
            end
        end

        function pref = subsasgn(pref, ind, val)
        %SUBSASGN   Subscripted assignment for CHEBPREF.
        %   P.PROP = VAL, where P is a CHEBPREF object, assigns the value
        %   VAL to the CHEBPREF property PROP stored in P.  If PROP is not a
        %   CHEBPREF property, an error will be thrown.
        %
        %   CHEBPREF does not support any other subscripted assignment types,
        %   including '()' and '{}'.

            switch ( ind(1).type )
                case '.'
                    if ( isfield(pref.prefList, ind(1).subs) )
                        pref.prefList = builtin('subsasgn', pref.prefList, ...
                            ind, val);
                    end
                otherwise
                    error('CHEBPREF:subsasgn:badType', ...
                        'Invalid subscripted assignment type.')
            end
        end

    end

    methods ( Abstract = true )
        % Display information about a CHEBPREF object.
        display(pref)
    end

    methods ( Static = true )

        function pref1 = mergePrefs(pref1, pref2, map)
        %MERGEPREFS   Merge preference structures.
        %   P = CHEBPREF.MERGEPREFS(P, Q), where P and Q are MATLAB structures,
        %   "merges" Q into P by replacing the contents of fields in P with
        %   those of identically-named fields in Q.  If Q has a field whose
        %   name does not match any of those in P, it is added to P.
        %
        %   P = CHEBPREF.MERGEPREFS(P, Q, MAP) does the same but uses the
        %   structure MAP to "translate" the names of fields of Q into names of
        %   fields of P.  If Q has a field FIELD and MAP has a field of the
        %   same name, then the value of P.(MAP.FIELD) will be replaced by the
        %   contents of Q.FIELD.  If P does not have a field matching the
        %   string stored in MAP.FIELD, one will be added to P.

            if ( nargin < 3 )
                map = struct();
            end

            for field = fieldnames(pref2).'
                if ( isfield(map, field{1}) )
                    pref1.(map.(field{1})) = pref2.(field{1});
                else
                    pref1.(field{1}) = pref2.(field{1});
                end
            end
        end

    end

    methods ( Static = true, Hidden = true  )

        function setDefaults(makeSC, manageSCDefaults, varargin)
        %SETDEFAULTS   Set default preferences.
        %   CHEBPREF.SETDEFAULTS(MAKESC, MANAGESCDEFAULTS, ...) sets the
        %   persistently stored defaults of a subclass of CHEBPREF.  MAKESC is
        %   a handle to the subclass constructor, and MANAGESCDEFAULTS is a
        %   handle to the subclass static method responsible for managing the
        %   stored defaults.
        %
        %   Users should not call CHEBPREF.SETDEFAULTS.  Call the SETDEFAULTS
        %   method of the appropriate Chebfun subsystem whose defaults need to
        %   be altered instead.

        %%%%%%%%%%%%%%%%%%%%%%%%%%%%%%%%%%%%%%%%%%%%%%%%%%%%%%%%%%%%%%%%%%%%%%%%
        % Developer notes:
        %  - This is a template method to prevent subclasses from needing to
        %    duplicate the logic required to set persistently-stored defaults
        %    As the help text says, this method is not user-facing.
        %  - This method is not likely to work if the subclass does not handle
        %    things in the exact same way that the existing CHEBFUNPREF and
        %    CHEBOPPREF subclasses do.
        %  - The function referred to by the MANAGESCDEFAULTS input needs to
        %    conform to a specific prototype.  See the documentation for
        %    CHEBFUNPREF.MANAGEDEFAULTPREFS for an example.
        %%%%%%%%%%%%%%%%%%%%%%%%%%%%%%%%%%%%%%%%%%%%%%%%%%%%%%%%%%%%%%%%%%%%%%%%

            nargs = length(varargin);

            if ( nargs < 1)
                error('CHEBPREF:setDefaults:notEnoughArguments', ...
                    'Not enough arguments.');
            end

            if ( nargs == 1 )
                if ( isstruct(varargin{1}) )
                    varargin{1} = makeSC(varargin{1});
                end

                if ( ischar(varargin{1}) && strcmp(varargin{1}, 'factory') )
                    manageSCDefaults('set-factory');
                elseif ( isa(varargin{1}, 'chebpref') )
                    manageSCDefaults('set', varargin{1}.prefList);
                else
                    error('CHEBPREF:setDefaults:badArg', ...
                        ['When calling chebpref.setDefaults() with just ' ...
                         'one argument, that argument must be ''factory'', ' ...
                         'a subclass of CHEBPREF, or a MATLAB structure.']);
                end
            elseif ( mod(nargs, 2) == 0 )
                manageSCDefaults('set', varargin{:});
            else
                error('CHEBPREF:setDefaults:unpairedArg', ...
                    'Unpaired argument in name-value pair list.');
            end
        end
<<<<<<< HEAD
    end

    methods ( Static = true, Access = private)

        function varargout = manageDefaultPrefs(varargin)
        %MANAGEDEFAULTPREFS   Private method for handling default preferences.
        %   CHEBPREF.MANAGEDEFAULTPREFS('get') returns a structure suitable for
        %   storing in the prefList property of a CHEBPREF with all of the
        %   currently stored default preferences suitable for initializing a
        %   CHEBPREF object.
        %
        %   CHEBPREF.MANAGEDEFAULTPREFS('set-factory') restores the default
        %   preferences to their "factory" values.
        %
        %   CHEBPREF.MANAGEDEFAULTPREFS('set', PREFLIST) sets the default
        %   values to those stored in the structure PREFLIST.  PREFLIST should
        %   be a structure suitable for use as a CHEBPREF prefList.
        %
        %   CHEBPREF.MANAGEDEFAULTPREFS('set', PREF1, VAL1, PREF2, VAL2, ...)
        %   sets the default values for PREF1, PREF2, ..., etc. to VAL1, VAL2,
        %   ..., etc.

        %%%%%%%%%%%%%%%%%%%%%%%%%%%%%%%%%%%%%%%%%%%%%%%%%%%%%%%%%%%%%%%%%%%%%%%%
        % Developer notes:
        %  - MATLAB has no equivalent to what might be called a "static" class
        %    variable in other languages, so a persistent variable is the best
        %    we can do for providing this feature.  Persistent variables are
        %    local to a specific function, so we can have only a single
        %    function for managing it.  As a result, this function has a mildly
        %    awkward syntax and so is not user-facing.
        %  - More importantly, this function is also not user-facing because
        %    its inputs and outputs depend on the internal representation of a
        %    CHEBPREF as a MATLAB structure, and that's not something with which
        %    anyone outside of CHEBPREF should be concerned.
        %%%%%%%%%%%%%%%%%%%%%%%%%%%%%%%%%%%%%%%%%%%%%%%%%%%%%%%%%%%%%%%%%%%%%%%%

            persistent defaultPrefs;

            if ( isempty(defaultPrefs) )
                defaultPrefs = chebpref.factoryDefaultPrefs();
            end

            if ( strcmp(varargin{1}, 'get') )
                varargout{1} = defaultPrefs;
            elseif ( strcmp(varargin{1}, 'set-factory') )
                defaultPrefs = chebpref.factoryDefaultPrefs();
            elseif ( strcmp(varargin{1}, 'set') )
                    varargin(1) = [];
                if ( isstruct(varargin{1}) )
                    defaultPrefs = varargin{1};
                else
                    while ( ~isempty(varargin) )
                        prefName = varargin{1};
                        prefValue = varargin{2};
                        if ( isfield(defaultPrefs, prefName) )
                            defaultPrefs.(prefName) = prefValue;
                        else
                            defaultPrefs.techPrefs.(prefName) = prefValue;
                        end
                        varargin(1:2) = [];
                    end
                end
            end
        end

        function factoryPrefs = factoryDefaultPrefs()
        %FACTORYDEFAULTPREFS   Get structure of factory default preferences.
        %   S = CHEBPREF.FACTORYDEFAULTREFS() returns a structure suitable for
        %   storing in the prefList property of a CHEBPREF object that contains
        %   all of the "factory default" values of the CHEBFUN
        %   construction-time preferences.

            factoryPrefs.domain = [-1 1];
            factoryPrefs.enableBreakpointDetection = false;
                factoryPrefs.breakpointPrefs.splitMaxLength = 129;
                factoryPrefs.breakpointPrefs.splitMaxTotalLength = 6000;
            factoryPrefs.enableSingularityDetection = false;
                factoryPrefs.singPrefs.exponentTol = 1.1*1e-11;
                factoryPrefs.singPrefs.maxPoleOrder = 20;
                factoryPrefs.singPrefs.exponents = [];
                factoryPrefs.singPrefs.singType = {};
            factoryPrefs.enableDeltaFunctions = false;
                factoryPrefs.deltaPrefs.deltaTol = 1e-9;
                factoryPrefs.deltaPrefs.proximityTol = 1e-11;

            factoryPrefs.scale = 0;
            factoryPrefs.tech = 'chebtech';
            factoryPrefs.techPrefs = struct();
                factoryPrefs.techPrefs.eps = 2^(-52);
                factoryPrefs.techPrefs.maxLength = 65537;
                factoryPrefs.techPrefs.exactLength = NaN;
                factoryPrefs.techPrefs.extrapolate = false;
                factoryPrefs.techPrefs.sampleTest = true;
            factoryPrefs.cheb2Prefs = struct(); 
                factoryPrefs.cheb2Prefs.maxRank = 513;   
                factoryPrefs.cheb2Prefs.maxLength = 65537;   
                factoryPrefs.cheb2Prefs.eps = 2^(-52);   
                factoryPrefs.cheb2Prefs.exactLength = 0; 
                factoryPrefs.cheb2Prefs.sampleTest = 1;
        end
=======
>>>>>>> a4bd531d

    end

end<|MERGE_RESOLUTION|>--- conflicted
+++ resolved
@@ -1,73 +1,532 @@
 classdef chebpref
-%CHEBPREF   Abstract class for Chebfun system preferences.
-%   CHEBPREF is an abstract class for managing preferences of the various
-%   subsystems comprising Chebfun.  On its own, it provides little more than a
-%   wrapper around a MATLAB struct.  Concrete preference classes inherit from
-%   CHEBPREF and add to its functionality as desired.
-%
-% See also CHEBFUNPREF, CHEBOPPREF.
+%CHEBPREF   Class for managing Chebfun preferences.
+%   CHEBPREF is a class for managing Chebfun construction-time preferences such
+%   as the construction tolerance, whether or not to perform breakpoint and
+%   singularity detection, and the various options that those features require.
+%   These objects can be supplied to the CHEBFUN constructor (as well as the
+%   constructors of other classes in the CHEBFUN system), which will interpret
+%   them and adjust the construction process accordingly.
+%
+% Available Preferences:
+%
+%   domain                     - Construction domain.
+%    [-1, 1]
+%
+%      This sets the default domain that will be used for CHEBFUN and/or FUN
+%      construction if no domain argument is explicitly passed to the
+%      constructor.
+%
+%   enableBreakpointDetection  - Enable/disable breakpoint detection.
+%     true
+%    [false]
+%
+%     If true, breakpoints between FUNS may be introduced where a discontinuity
+%     in a function or a low-order derivative is detected or if a global
+%     representation will be too long.  If false, breakpoints will be
+%     introduced only at points where discontinuities are being created (e.g.,
+%     by ABS(F) at points where a CHEBFUN F passes through zero).
+%
+%   breakpointPrefs            - Preferences for breakpoint detection.
+%
+%      splitMaxLength          - Maximum FUN length.
+%       [129]
+%
+%         This is the maximum length of a single FUN (e.g., the number of
+%         Chebyshev points used for FUNs based on Chebyshev polynomial
+%         interpolation) allowed by the constructor when breakpoint detection
+%         is enabled.
+%
+%      splitMaxTotalLength     - Maximum total CHEBFUN length.
+%       [6000]
+%
+%         This is the maximum total length of the CHEBFUN (i.e., the sum of the
+%         lengths of all the FUNs) allowed by the constructor when breakpoint
+%         detection is enabled.
+%
+%   enableSingularityDetection - Enable/disable singularity detection.
+%     true
+%    [false]
+%
+%      If true, the constructor will attempt to detect and factor out
+%      singularities, (e.g., points where a function or its derivatives become
+%      unbounded). If false, breakpoints will be introduced only at points where
+%      singularities are being created, (e.g., by SQRT(F) at points where a
+%      CHEBFUN F passes through zero). See SINGFUN for more information.
+%
+%   enableDeltaFunctions - Enable delta functions.
+%     true
+%    [false]
+%       
+%      If true, the deltafun class will be invoked to manage any delta 
+%      functions present in the object.
+%   deltaPrefs                 - Preferences for delta functions.
+%
+%      deltaTol                - Tolerance for magnitude of delta functions.
+%       [1e-11]
+%
+%         This is the tolerance up to which delta functions will be negligible.
+%
+%      proxomityTol          - Minimum distance between delta functions. 
+%       [1e-11]
+%         If two delta functions are located closer than this tolerance, they 
+%         will be merged.
+%
+%   scale                      - The vertical scale constructor should use.
+%    [0]
+%
+%      Typically the CHEBFUN constructor will resolve relative to a vertical
+%      scale determined by it's own function evaluations. However, in some
+%      situations one would like to the resolve relative to a fixed vertical
+%      scale. This can be set using this preference.
+%
+%   singPrefs                  - Preferences for singularity detection.
+%
+%      exponentTol             - Tolerance for exponents.
+%       [1.1*1e-11]
+%
+%         This is the tolerance up to which the detector will try to resolve
+%         the singularity exponents.
+%
+%      maxPoleOrder            - Maximum pole order.
+%       [20]
+%
+%         Maximum order of the pole that the singularity detector can find.
+%
+%      exponents               - Exponents at the end points.
+%       [[ ]]
+%
+%         If exponents are supplied by the user from CHEBFUN or FUN levels, the
+%         default value (empty) is replaced and passed to singfun constructor.
+%         If no information about the singularity is specified by the user, then
+%         the singularity detection is triggered to find the exact pole order
+%         (which is integer) or singularity order (which is fractional) when
+%         enableSingularityDetection is set TRUE. When exponents are given by
+%         the user, there is no need to specify the 'singType' field, as any
+%         information in singType will be ignored by the SINGFUN constructor.
+%         For a piecewise smooth CHEBFUN, the number of exponents should be
+%         given in pair with each pair corresponds to the ends of a piece. For
+%         example,
+%
+%         dom = [-2 -1 0 1];
+%         op1 = @(x) sin(x);
+%         op2 = @(x) 1./(1+x);
+%         op3 = @(x) x+1;
+%         op = {op1, op2, op3};
+%         pref = chebpref();
+%         pref.singPrefs.exponents = [0 0 -1 0 0 0];
+%         f = chebfun(op, dom, pref);
+%
+%         Note that syntax in Chebfun v4 is still supported. So the example
+%         above can be exercised as below:
+%
+%         dom = [-2 -1 0 1];
+%         op1 = @(x) sin(x);
+%         op2 = @(x) 1./(1+x);
+%         op3 = @(x) x+1;
+%         op = {op1, op2, op3};
+%         f = chebfun(op, dom, 'exps', [0 0 -1 0 0 0]);
+%
+%         For the cases where the CHEBFUN has more than one piece, if the size
+%         of the given exponents is 1x2, then the CHEBFUN constructor will take
+%         them as the exponent for the left endpoint of the first piece and the
+%         and that for the right endpoint of the last piece. The exponents for
+%         all other interior endpoints are simply assumed zeros. For example,
+%
+%         pref = chebpref();
+%         pref.singPrefs.exponents = [-1 0];
+%         pref.enableBreakpointDetection = 1;
+%         f = chebfun(@(x) sin(100*x)./(x+2), [-2 7], pref)
+%
+%         The equivalent syntax in Chebfun v4 fashion is still valid:
+%
+%         f = chebfun(@(x) sin(100*x)./(x+2), [-2 7], 'splitting', 'on', ...
+%             'exps', [-1 0])
+%
+%      singType                - Type of singularities.
+%       [{ }]
+%
+%         The information provided in singType helps the singularity detector to
+%         determine the order of the singularities more efficiently and save
+%         some construction time. If the default, i.e. an empty cell, is
+%         replaced by a user-supplied 2*N cell with entries being any of 'none',
+%         'pole', 'sing', and 'root' where N is the number of smooth pieces,
+%         i.e. FUNS, then this cell is passed to the SINGFUN constructor to
+%         speed up the singularity detection. Here, 'none', 'pole', 'sing', and
+%         'root' correspond to free of any kind of singularities, integer pole,
+%         fractional singularity, and root at the end point with order less than
+%         1, respectively. With the default empty cell, the SINGFUN constructor
+%         will assume fractional singularities. For instance, setting singType
+%         to {'pole', 'sing'} tells the singularity detector to search for poles
+%         at the left endpoint of an interval and arbitrary singularities at the
+%         right endpoint. For example,
+%
+%         dom = [-1 1];
+%         op = @(x) (x - dom(1)).^-0.5.*sin(x);
+%         pref = chebpref();
+%         pref.singPrefs.singType = {'sing', 'none'};
+%         f = chebfun(op, dom, pref);
+%
+%         Syntactically, chebfun constructor supports automatic singularity
+%         detection for piecewise smooth CHEBFUN. That is, the users can specify
+%         a series of the strings described above in pairs with each pair
+%         corresponds to the endpoints of a subinterval. For example, if one
+%         want to construct a CHEBFUN definied in [-1 0 1] with poles at -1 and
+%         1 and fractional singularity on each side of 0, then the series of
+%         string passed to the CHEBFUN constructor should be {'pole', 'sing',
+%         'sing', 'pole'}. With these information, the CHEBFUN constructor and
+%         consequently the SINGFUN will try to find the exact order of the
+%         singularities. However, the SINGFUN constructor may not succeed for
+%         most of the cases due to the unsatisfactory performance of the
+%         current singularity detector.
+%
+%   scale                      - The vertical scale the constructor should use.
+%    [0]
+%
+%      Typically the CHEBFUN constructor will resolve relative to a vertical
+%      scale determined by it's own function evaluations. However, in some
+%      situations one would like to the resolve relative to a fixed vertical
+%      scale. This can be set using this preference.
+%
+%   tech                       - Representation technology.
+%    ['chebtech']
+%
+%      Sets the underlying representation technology used to construct the FUNs.
+%
+%   techPrefs                  - Preferences for the tech constructor.
+%
+%      This is a structure of preferences that will be passed to the constructor
+%      for the underlying representation technology.  See, for example,
+%      CHEBTECH.TECHPREF for preferences accepted by the default CHEBTECH
+%      technology.  Additionally, all techs are required to accept the following
+%      preferences:
+%
+%      eps                     - Construction tolerance.
+%       [2^(-52)]
+%
+%        Specifies the relative tolerance to which the representation should be
+%        constructed.
+%
+%      maxLength               - Maximum representation length.
+%       [65537]
+%
+%        Maximum length of the underlying representation.
+%
+%      exactLength             - Exact representation length.
+%       [NaN]
+%
+%        Exact length of the underlying representation to be used.  A NaN value
+%        indicates that the tech is free to choose the length (up to maxLength),
+%        e.g., as the basis of an adaptive construction procedure.
+%
+%      extrapolate             - Extrapolate endpoint values.
+%        true
+%       [false]
+%
+%        If true, the tech should avoid direct evaluation of the function at
+%        the interval endpoints and "extrapolate" the values at those points if
+%        needed.  It should also extrapolate the values of any points for which
+%        the function being sampled returns NaN.
+%
+%      sampleTest              - Test accuracy at arbitrary point.
+%       [true]
+%        false
+%
+%        If true, the tech should check an arbitrary point for accuracy to
+%        ensure that behavior hasn't been missed, e.g., due to undersampling.
+%
+% The default values for any of these preferences may be globally overridden
+% using CHEBPREF.SETDEFAULTS(); see the documentation for that function for
+% further details.
+%
+% Constructor inputs:
+%   P = CHEBPREF() creates a CHEBPREF object with the default values of the
+%   preferences.  For a list of all available preferences, see above.
+%
+%   P = CHEBPREF(Q), where Q is a MATLAB structure uses the field/value pairs
+%   in Q to set the properties of P.  If a field of Q has a name which matches
+%   a property of P, the value of that property of P is set to the value
+%   associated to that field in Q.  Any fields of Q that are not properties of
+%   P are interpreted as preferences for the constructor of the underlying
+%   representation technology and are placed in P.TECHPREFS.  The exceptions to
+%   this are the fields BREAKPOINTPREFS, SINGPREFS, and TECHPREFS.  If Q has
+%   fields with these names, they will be assumed to be MATLAB structures and
+%   will be "merged" with the structures of default preferences stored in the
+%   properties of the same names in P using CHEBPREF.MERGEPREFS().
+%
+%   P = CHEBPREF(Q), where Q is a CHEBPREF, sets P to be a copy of Q.
+%
+% Notes:
+%   When building a CHEBPREF from a structure using the second calling syntax
+%   above, one should take care to ensure that preferences for the underlying
+%   representation technology are specified once and only once; e.g., do not
+%   simultaneously set Q.MYPREF = 1 and Q.TECHPREFS.MYPREF = 2.  The value of
+%   P.TECHPREFS.MYPREF that gets set from P = CHEBPREF(Q) in this circumstance
+%   is implementation-defined.
+%
+% Examples:
+%   Create a CHEBPREF for building a CHEBFUN based on CHEBTECH (default) with
+%   breakpoint detection, a splitting length of 257 (pieces of polynomial degree
+%   256, and a custom CHEBTECH refinement function:
+%      p.enableBreakpointDetection = true;
+%      p.breakpointPrefs.splitLength = 257;
+%      p.techPrefs.refinementFunction = @custom;
+%      pref = chebpref(p);
+%
+%   Same thing with a slightly shorter syntax:
+%      p.enableBreakpointDetection = true;
+%      p.breakpointPrefs.splitLength = 257;
+%      p.refinementFunction = @custom;
+%      pref = chebpref(p);
+%
+% See also SUBSREF, SUBSASGN, MERGEPREFS
 
 % Copyright 2014 by The University of Oxford and The Chebfun Developers.
 % See http://www.chebfun.org/ for Chebfun information.
 
-
-    properties ( Access = protected )
-        % MATLAB struct to hold a list of preferences for a given subsystem.
+%%%%%%%%%%%%%%%%%%%%%%%%%%%%%%%%%%%%%%%%%%%%%%%%%%%%%%%%%%%%%%%%%%%%%%%%%%%%%%%%
+% Developer note:
+%
+% The reason this object was introduced is to allow for a simplified approach
+% to preferences in the upper layers (i.e., CHEBFUN, FUN, and SINGFUN) which
+% groups them all into the same namespace while keeping the namespace for
+% "tech" preferences separate.  This design mostly achieves this goal with the
+% following limited exceptions:
+%
+%  - Some information really does need to propagate from CHEBFUN all the way
+%    down into the tech layer, i.e., CHEBFUN needs to be able to set certain
+%    preferences that affect the constructors for the individual techs.
+%    Designers of techs should ensure that their classes respond to the
+%    following "abstract" preferences in an appropriate manner:  eps,
+%    maxLength, exactLength, extrapolate, and sampleTest.
+%
+%  - The original idea was that the techPrefs field of the CHEBPREF would be
+%    the only thing that gets passed to the tech constructor.  This is
+%    attainable if one is constructing a CHEBFUN by calling the constructor
+%    directly but not, e.g., if one is constructing using COMPOSE().  The
+%    reason is that when FUN calls COMPOSE(), it does not know if it is calling
+%    the tech COMPOSE() (and therefore should drop the unneeded prefs) or the
+%    SINGFUN COMPOSE() (for which it needs to keep them).  Techs can deal with
+%    this by dropping the unnecessary information themselves either by doing
+%    so directly or by calling CHEBPREF.MERGEPREFS().
+%
+%    We considered other designs that deal with this problem more gracefully
+%    but ultimately found them cumbersome compared to the present one.
+%
+% The other major design goal was to make this object behave just like a plain
+% struct but a little more "intelligently" with respect to system preferences.
+% The end result is that CHEBPREFs and ordinary structs are almost
+% interchangeable, and one can easily write functions that accept both types of
+% arguments by calling P = CHEBPREF(P), where P is the preference input to the
+% function.
+%%%%%%%%%%%%%%%%%%%%%%%%%%%%%%%%%%%%%%%%%%%%%%%%%%%%%%%%%%%%%%%%%%%%%%%%%%%%%%%%
+
+    properties
+        maxTotalLength
+        enableBreakpointDetection
+        breakpointPrefs
+        domain
+        enableSingularityDetection
+        singPrefs
+        tech
+        techPrefs
+        cheb2Prefs
+        % This is a MATLAB structure which stores the system preferences.  As a
+        % class invariant, this structure is guaranteed to contain fields for
+        % each of the preferences of the upper layers listed above.  It is also
+        % guaranteed to contain a techPrefs field, but no guarantees are made
+        % about its contents.
         prefList
     end
 
     methods
+
+        function outPref = chebpref(inPref)
+            if ( (nargin == 1) && isa(inPref, 'chebpref') )
+                outPref = inPref;
+                return
+            elseif ( nargin < 1 )
+                inPref = struct();
+            end
+
+            % Initialize default preference values.
+            outPref.maxTotalLength = 65537;
+            outPref.enableBreakpointDetection = false;
+                outPref.breakpointPrefs.splitMaxLength = 129;
+                outPref.breakpointPrefs.splitMaxTotalLength = 6000;
+            outPref.domain = [-1 1];
+            outPref.enableSingularityDetection = false;
+                outPref.singPrefs.exponentTol = 1.1*1e-11;
+                outPref.singPrefs.maxPoleOrder = 20;
+            outPref.tech = 'chebtech';
+            outPref.techPrefs = struct();
+                outPref.techPrefs.eps = 2^(-52);
+                outPref.techPrefs.maxLength = 65537;
+                outPref.techPrefs.exactLength = NaN;
+                outPref.techPrefs.extrapolate = false;
+                outPref.techPrefs.sampleTest = true;
+            outPref.cheb2Prefs = struct(); 
+                outPref.cheb2Prefs.maxRank = 513; 
+                outPref.cheb2Prefs.maxLength = 65537; 
+                outPref.cheb2Prefs.eps = 2^(-52); 
+                outPref.cheb2Prefs.exactLength = false;
+                outPref.cheb2Prefs.sampleTest = true; 
+            outPref.prefList = chebpref.manageDefaultPrefs('get');
+
+            % Copy fields from q, placing unknown ones in techPrefs and merging
+            % incomplete substructures.
+            for field = fieldnames(inPref).'
+                if ( isfield(outPref.prefList, field{1}) )
+                    if ( isstruct(outPref.prefList.(field{1})) )
+                        outPref.prefList.(field{1}) = ...
+                            chebpref.mergePrefs(outPref.prefList.(field{1}), ...
+                            inPref.(field{1}));
+                    else
+                        outPref.prefList.(field{1}) = inPref.(field{1});
+                    end
+                else
+                    outPref.prefList.techPrefs.(field{1}) = inPref.(field{1});
+                end
+            end
+        end
 
         function out = subsref(pref, ind)
         %SUBSREF   Subscripted referencing for CHEBPREF.
         %   P.PROP, where P is a CHEBPREF object, returns the value of the
         %   CHEBPREF property PROP stored in P.  If PROP is not a CHEBPREF
-        %   property, an error will be thrown.
-        %
-        %   CHEBPREF does not support any other subscripted referencing
-        %   types, including '()' and '{}'.
-
+        %   property, P.TECHPREFS.PROP will be returned instead.  If PROP is
+        %   neither a CHEBPREF property nor a field in P.TECHPREFS, an error
+        %   will be thrown.
+        %
+        %   For access to fields PROP of TECHPREFS that have the same name as a
+        %   CHEBPREF property, use the syntax P.TECHPREFS.PROP.
+        %
+        %   CHEBPREF does not support any other subscripted referencing types,
+        %   including '()' and '{}'.
             switch ( ind(1).type )
                 case '.'
                     if ( isfield(pref.prefList, ind(1).subs) )
                         out = pref.prefList.(ind(1).subs);
+                    else
+                        out = pref.prefList.techPrefs.(ind(1).subs);
                     end
 
                     if ( numel(ind) > 1 )
                         out = subsref(out, ind(2:end));
                     end
                 otherwise
-                    error('CHEBPREF:subsref:badType', ...
+                    error('CHEBTECH:subsref:badType', ...
                         'Invalid subscripted reference type.')
             end
         end
 
         function pref = subsasgn(pref, ind, val)
         %SUBSASGN   Subscripted assignment for CHEBPREF.
-        %   P.PROP = VAL, where P is a CHEBPREF object, assigns the value
-        %   VAL to the CHEBPREF property PROP stored in P.  If PROP is not a
-        %   CHEBPREF property, an error will be thrown.
+        %   P.PROP = VAL, where P is a CHEBPREF object, assigns the value VAL
+        %   to the CHEBPREF property PROP stored in P.  If PROP is not a
+        %   CHEBPREF property, the assignment will be made to P.TECHPREFS.PROP
+        %   instead.
+        %
+        %   To assign to fields PROP of TECHPREFS that have the same name as a
+        %   CHEBPREF property, use the syntax P.TECHPREFS.PROP = VAL.
         %
         %   CHEBPREF does not support any other subscripted assignment types,
         %   including '()' and '{}'.
-
             switch ( ind(1).type )
                 case '.'
                     if ( isfield(pref.prefList, ind(1).subs) )
                         pref.prefList = builtin('subsasgn', pref.prefList, ...
                             ind, val);
+                    else
+                        pref.prefList.techPrefs = builtin('subsasgn', ...
+                            pref.prefList.techPrefs, ind, val);
                     end
                 otherwise
-                    error('CHEBPREF:subsasgn:badType', ...
+                    error('CHEBTECH:subsasgn:badType', ...
                         'Invalid subscripted assignment type.')
             end
         end
 
-    end
-
-    methods ( Abstract = true )
-        % Display information about a CHEBPREF object.
-        display(pref)
+        function display(pref)
+        %DISPLAY   Display a CHEBPREF object.
+        %   DISPLAY(PREF) prints out a list of the preferences stored in the
+        %   CHEBPREF object PREF.
+
+            % Compute the screen column in which pref values start.
+            valueCol = 34; % length('    enableSingularityDetection:   ');
+            for field = fieldnames(pref.prefList.techPrefs).'
+                field = field{1};
+                col = length(['        ' field '  ']);
+                if ( col > valueCol )
+                    valueCol = col;
+                end
+            end
+
+            % A subfunction to pad strings for formatting.
+            function s = padString(s)
+            %PADSTRING   Add whitespace to string for formatting.
+                s = [s repmat(' ', 1, valueCol - length(s))];
+            end
+
+            % Print values of "known" preferences.
+            prefList = pref.prefList;
+
+            fprintf('chebpref object with the following preferences:\n');
+            fprintf([padString('    domain:') '[%g, %g]\n'], ...
+                prefList.domain(1), prefList.domain(end));
+            fprintf([padString('    enableBreakpointDetection:') '%d\n'], ...
+                prefList.enableBreakpointDetection);
+            fprintf('    breakpointPrefs\n');
+            fprintf([padString('        splitMaxLength:') '%d\n'], ...
+                prefList.breakpointPrefs.splitMaxLength');
+            fprintf([padString('        splitMaxTotalLength:') '%d\n'], ...
+                prefList.breakpointPrefs.splitMaxTotalLength');
+            fprintf([padString('    enableSingularityDetection:') '%d\n'], ...
+                prefList.enableSingularityDetection);
+            fprintf('    singPrefs\n');
+            fprintf([padString('        exponentTol:') '%d\n'], ...
+                prefList.singPrefs.exponentTol');
+            fprintf([padString('        maxPoleOrder:') '%d\n'], ...
+                prefList.singPrefs.maxPoleOrder');
+            fprintf('    cheb2Prefs\n');
+            fprintf([padString('        maxRank:') '%d\n'], ...
+                prefList.cheb2Prefs.maxRank');
+            fprintf([padString('        maxLength:') '%d\n'], ...
+                prefList.cheb2Prefs.maxLength');            
+            fprintf([padString('        eps:') '%d\n'], ...
+                prefList.cheb2Prefs.eps');            
+            fprintf([padString('        exactLength:') '%d\n'], ...
+                prefList.cheb2Prefs.exactLength');            
+            fprintf([padString('        sampleTest:') '%d\n'], ...
+                prefList.cheb2Prefs.sampleTest');            
+            fprintf([padString('    scale:') '%d\n'], ...
+                prefList.scale);
+            fprintf([padString('    tech:') '''%s''\n'], ...
+                prefList.tech)
+            fprintf('    techPrefs\n');
+
+            % Format and print values of tech preferences.
+            for field = fieldnames(prefList.techPrefs).'
+                field = field{1};
+                printStr = padString(['        ' field ':']);
+
+                if ( isempty(prefList.techPrefs.(field)) )
+                    fprintf([printStr 'empty\n']);
+                elseif ( ischar(prefList.techPrefs.(field)) && ...
+                         isrow(prefList.techPrefs.(field)) )
+                    fprintf([printStr '''%s''\n'], prefList.techPrefs.(field))
+                elseif ( numel(prefList.techPrefs.(field)) > 1 )
+                    fprintf([printStr class(prefList.techPrefs.(field)) ...
+                        ' array\n']);
+                elseif ( isfloat(prefList.techPrefs.(field)) )
+                    fprintf([printStr '%0.16g\n'], prefList.techPrefs.(field))
+                elseif ( islogical(prefList.techPrefs.(field)) )
+                    fprintf([printStr '%d\n'], prefList.techPrefs.(field))
+                else
+                    fprintf([printStr class(prefList.techPrefs.(field)) '\n']);
+                end
+            end
+        end
+
     end
 
     methods ( Static = true )
@@ -85,6 +544,29 @@
         %   same name, then the value of P.(MAP.FIELD) will be replaced by the
         %   contents of Q.FIELD.  If P does not have a field matching the
         %   string stored in MAP.FIELD, one will be added to P.
+        %
+        %   P and Q may also be CHEBPREF objects.  In this case, P and Q are
+        %   replaced by P.TECHPREFS and Q.TECHPREFS before proceeding, and the
+        %   output is a MATLAB structure suitable for passing as a preference
+        %   argument to a "tech" constructor.
+
+        %%%%%%%%%%%%%%%%%%%%%%%%%%%%%%%%%%%%%%%%%%%%%%%%%%%%%%%%%%%%%%%%%%%%%%%%
+        % Developer notes:
+        %  - This function is a helper function intended for use by "technology"
+        %    objects (usually subclasses of SMOOTHFUN) for managing their
+        %    preferences.  See CHEBTECH.TECHPREF for an illustration.
+        %  - The second syntax is useful, e.g., if Q contains abstractly-named
+        %    preferences which may have a better name within the specific
+        %    context of the tech object whose preferences are stored in P.
+        %%%%%%%%%%%%%%%%%%%%%%%%%%%%%%%%%%%%%%%%%%%%%%%%%%%%%%%%%%%%%%%%%%%%%%%%
+
+            if ( isa(pref1, 'chebpref') )
+                pref1 = pref1.prefList.techPrefs;
+            end
+
+            if ( isa(pref2, 'chebpref') )
+                pref2 = pref2.prefList.techPrefs;
+            end
 
             if ( nargin < 3 )
                 map = struct();
@@ -99,65 +581,89 @@
             end
         end
 
-    end
-
-    methods ( Static = true, Hidden = true  )
-
-        function setDefaults(makeSC, manageSCDefaults, varargin)
+        function pref = getFactoryDefaults(getFactory)
+        %GETFACTORYDEFAULTS   Get factory default preferences.
+        %   PREF = CHEBPREF.GETFACTORYDEFAULTS() returns a CHEBPREF object with
+        %   the preferences set to their factory defaults, irrespective of the
+        %   currently defined values of the default preferences.  This function
+        %   is useful if the user wishes to construct a CHEBFUN using the
+        %   factory defaults when other user-set defaults are currently in
+        %   force.
+        %
+        % See also GETDEFAULTS, SETDEFAULTS.
+
+            fd = chebpref.factoryDefaultPrefs();
+            pref = chebpref(fd);
+
+            % Undo any merging of the factory default techPrefs with the
+            % currently defined default techPrefs.  This is necessary, e.g., if
+            % the current defaults have techPrefs stored that are not among the
+            % factory defaults.
+            pref.prefList.techPrefs = fd.techPrefs;
+        end
+
+        function pref = getDefaults()
+        %GETDEFAULTS   Get default preferences.
+        %   PREF = CHEBPREF.GETDEFAULTS() returns a CHEBPREF object with the
+        %   preferences set to the currently stored default values.  It is
+        %   equivalent to PREF = CHEBPREF().
+        %
+        % See also GETFACTORYDEFAULTS, SETDEFAULTS.
+
+            pref = chebpref();
+        end
+
+        function setDefaults(varargin)
         %SETDEFAULTS   Set default preferences.
-        %   CHEBPREF.SETDEFAULTS(MAKESC, MANAGESCDEFAULTS, ...) sets the
-        %   persistently stored defaults of a subclass of CHEBPREF.  MAKESC is
-        %   a handle to the subclass constructor, and MANAGESCDEFAULTS is a
-        %   handle to the subclass static method responsible for managing the
-        %   stored defaults.
-        %
-        %   Users should not call CHEBPREF.SETDEFAULTS.  Call the SETDEFAULTS
-        %   method of the appropriate Chebfun subsystem whose defaults need to
-        %   be altered instead.
-
-        %%%%%%%%%%%%%%%%%%%%%%%%%%%%%%%%%%%%%%%%%%%%%%%%%%%%%%%%%%%%%%%%%%%%%%%%
-        % Developer notes:
-        %  - This is a template method to prevent subclasses from needing to
-        %    duplicate the logic required to set persistently-stored defaults
-        %    As the help text says, this method is not user-facing.
-        %  - This method is not likely to work if the subclass does not handle
-        %    things in the exact same way that the existing CHEBFUNPREF and
-        %    CHEBOPPREF subclasses do.
-        %  - The function referred to by the MANAGESCDEFAULTS input needs to
-        %    conform to a specific prototype.  See the documentation for
-        %    CHEBFUNPREF.MANAGEDEFAULTPREFS for an example.
-        %%%%%%%%%%%%%%%%%%%%%%%%%%%%%%%%%%%%%%%%%%%%%%%%%%%%%%%%%%%%%%%%%%%%%%%%
-
-            nargs = length(varargin);
-
-            if ( nargs < 1)
+        %   CHEBPREF.SETDEFAULTS(PREF1, VAL1, PREF2, VAL2, ...) sets the
+        %   default values for the preferences whose names are stored in the
+        %   strings PREF1, PREF2, ..., etc. to VAL1, VAL2, ..., etc.  All
+        %   subsequently constructed CHEBPREF objects will use these values as
+        %   the defaults.
+        %
+        %   CHEBPREF.SETDEFAULTS(PREF) sets the default values to the
+        %   preferences stored in the CHEBPREF object PREF.  PREF can also be a
+        %   MATLAB structure, in which case it is converted to a CHEBPREF as
+        %   described in the documentation for the CHEBPREF constructor first.
+        %
+        %   CHEBPREF.SETDEFAULTS('factory') resets the default preferences to
+        %   their factory values.
+        %
+        % See also GETDEFAULTS, GETFACTORYDEFAULTS.
+
+        % TODO:  What to do about preferences stored in substructures, like
+        % singfun.exponentTol?  Aside from preferences in techPrefs whose names
+        % don't collide with other "top-level" preferences, these can't be set
+        % using the first syntax listed above (though they still can be set
+        % with the second).
+
+            if ( nargin < 1)
                 error('CHEBPREF:setDefaults:notEnoughArguments', ...
                     'Not enough arguments.');
             end
 
-            if ( nargs == 1 )
+            if ( nargin == 1 )
                 if ( isstruct(varargin{1}) )
-                    varargin{1} = makeSC(varargin{1});
+                    varargin{1} = chebpref(varargin{1});
                 end
 
                 if ( ischar(varargin{1}) && strcmp(varargin{1}, 'factory') )
-                    manageSCDefaults('set-factory');
+                    chebpref.manageDefaultPrefs('set-factory');
                 elseif ( isa(varargin{1}, 'chebpref') )
-                    manageSCDefaults('set', varargin{1}.prefList);
+                    chebpref.manageDefaultPrefs('set', varargin{1}.prefList);
                 else
                     error('CHEBPREF:setDefaults:badArg', ...
                         ['When calling chebpref.setDefaults() with just ' ...
                          'one argument, that argument must be ''factory'', ' ...
-                         'a subclass of CHEBPREF, or a MATLAB structure.']);
+                         'a CHEBPREF object, or a MATLAB structure.']);
                 end
-            elseif ( mod(nargs, 2) == 0 )
-                manageSCDefaults('set', varargin{:});
+            elseif ( mod(nargin, 2) == 0 )
+                chebpref.manageDefaultPrefs('set', varargin{:});
             else
                 error('CHEBPREF:setDefaults:unpairedArg', ...
                     'Unpaired argument in name-value pair list.');
             end
         end
-<<<<<<< HEAD
     end
 
     methods ( Static = true, Access = private)
@@ -240,7 +746,7 @@
                 factoryPrefs.singPrefs.exponents = [];
                 factoryPrefs.singPrefs.singType = {};
             factoryPrefs.enableDeltaFunctions = false;
-                factoryPrefs.deltaPrefs.deltaTol = 1e-9;
+                factoryPrefs.deltaPrefs.deltaTol = 1e-11;
                 factoryPrefs.deltaPrefs.proximityTol = 1e-11;
 
             factoryPrefs.scale = 0;
@@ -258,9 +764,6 @@
                 factoryPrefs.cheb2Prefs.exactLength = 0; 
                 factoryPrefs.cheb2Prefs.sampleTest = 1;
         end
-=======
->>>>>>> a4bd531d
 
     end
-
 end