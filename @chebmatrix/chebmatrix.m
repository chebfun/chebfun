classdef (InferiorClasses = {?chebfun, ?operatorBlock, ?functionalBlock}) chebmatrix
%CHEBMATRIX   Compound matrix for operators, CHEBFUNs, and scalars.
%   A CHEBMATRIX contains blocks that are linear operators, functionals,
%   CHEBFUNs, or scalars. They are used to tie together multiple functions, or
%   functions and scalars, as unknowns in a system, and to express linear
%   operators on those objects.
%
%   Normally the CHEBMATRIX constructor is not called directly. Instead, one
%   uses the usual [ ] or concatenation commands familiar for matrices. Block
%   sizes must be compatible, where function dimensions have size Inf. All
%   functions and operators in a CHEBMATRIX must share compatible domains; i.e.,
%   they should all have the same endpoints. The resulting CHEBMATRIX domain
%   includes all the breakpoints of the constituent blocks.
% 
%   CHEBMATRIX object obey the expected arithmetic operations, such as + and *,
%   if the sizes are appropriate.
%
%   If a CHEBMATRIX contains only CHEBFUNs and doubles, then the CHEBFUN/PLOT
%   method converts it to an array-valued chebfun so that plotting. Some methods
%   can be applied directly to the blocks of A and return a CHEBMATRIX. See the
%   documentation of CHEBMATRIX/CELLFUN().
%
%   Examples:
%     d = [-2, 2];                  % function domain
%     I = operatorBlock.eye(d);     % identity operator
%     D = operatorBlock.diff(d);    % differentiation operator
%     x = chebfun(@(x) x, d);       % the variable x on d
%     M = operatorBlock.mult(x.^2); % multiplication operator
%     S = functionalBlock.sum(d);   % integration functional 
%     E = functionalBlock.eval(d);  % evaluation functional generator
% 
%     u = [ exp(x); pi; sin(x) ];   %  function; scalar; function
%     A = [ I+D, abs(x), M;
%           S, 0, E(2);  
%           D, x.^2, I ];
%
%     dA = A.domain                 % includes breakpoint at zero
%     sz = size(A)                  % 3 by 3 block array
%     [Am, An] = blockSizes(A)      % sizes of the blocks
%
%     spy(A)                % show the block structures
%     matrix(A, [4 4])      % discretize with 4 points in each subdomain
%     matrix(A*u, [4 4]) 
%
%     A21 = A(2, 1);    % get just the (2,1) block
%     A21.domain        % no breakpoint
%     matrix(A21,6)     % Clenshaw-Curtis weights
%
% See also CHEBOPPREF, LINOP, CHEBMATRIX.MATRIX, CHEBMATRIX.SPY.
    
% Copyright 2014 by The University of Oxford and The Chebfun Developers.
% See http://www.chebfun.org/ for Chebfun information.

%%%%%%%%%%%%%%%%%%%%%%%%%%%%%%%%%%%%%%%%%%%%%%%%%%%%%%%%%%%%%%%%%%%%%%%%%%%%%%%%
% Developer notes
%
% CHEBMATRIX is the class that enables concatenating various classes of objects
% of Chebfun into a single object. It has four fields:
%   * blocks:    A Matlab cell used to store the components.
%   * domain:    The domain of the componenents, including the union of all
%                breakpoints.
%   * diffOrder: A dependent property. diffOrder is matrix valued, with values
%                corresponding to the diffOrders of each components, so that
%                each order of differentiation gives +1, and each order of
%                anti-derivative gives -1.
%%%%%%%%%%%%%%%%%%%%%%%%%%%%%%%%%%%%%%%%%%%%%%%%%%%%%%%%%%%%%%%%%%%%%%%%%%%%%%%%

    properties
        % A cell used to store the components of a CHEBMATRIX internally.
        blocks = {}   % ( Cell Array )
        % Domain of the CHEBMATRIX.
        domain = []   % ( Kx1 double )
    end
    
    properties ( Dependent )
        % DIFFORDER is a dependent property.
        diffOrder
    end
    
%% %%%%%%%%%%%%%%%%%%%%%%%%%%%%%% CONSTRUCTOR % %%%%%%%%%%%%%%%%%%%%%%%%%%%%%%%%
    
    methods
        
<<<<<<< HEAD
        % Constructor.
        function A = chebmatrix(data, dom)
=======
        function A = chebmatrix(data)
            
>>>>>>> bc4d3749
            if ( isempty(data) )
                % Return an empty CHEBMATRIX:
                return
                
            elseif ( iscell(data) )
                % E.g., CHEBMATRIX({A, f ; g.' m});
                A.blocks = data;
                A.domain = A.mergeDomains(data{:});
                
            elseif ( isa(data, 'chebmatrix') )
                % Simply return the same CHEBMATRIX:
                A.blocks = data.blocks;
                A.domain = data.domain;
                % NOTE: We can't set A = data because this breaks subclass
                % overloads of the constructor.
                
            else
                % E.g., CHEBMATRIX(f), CHEBMATRIX(a), or CHEBMATRIX(L).
                A.blocks = {data};
                try 
                    A.domain = data.domain;
                catch ME
                    % Forgive the fact that data doesn't have a domain.
                end
                
            end
<<<<<<< HEAD
            if ( nargin > 1 )
                A.domain = A.mergeDomains(A, dom);
            end
=======
>>>>>>> bc4d3749
            
        end
        
    end
    
%% %%%%%%%%%%%%%%%%%%%%% METHODS IMPLEMENTED IN THIS FILE %%%%%%%%%%%%%%%%%%%%%%

    methods
            
        function A = set.domain(A, d)
        %SET.DOMAIN   Insert breakpoints in the domain of the CHEBMATRIX.
        %   We don't allow removing breakpoints, or changing endpoints.
            A.domain = A.mergeDomains(d, A.domain);
        end
        
        function d = get.diffOrder(L)
        %GET.DIFFORDER    Differential order of each CHEBMATRIX block. 
        %   Also accessible via property: get(A, 'diffOrder');
            d = getDiffOrder(L);
        end
               
        function d = getDiffOrder(A)
        %GETDIFFORDER    Differential order of each CHEBMATRIX block. 
        %   Also accessible via property: A.diffOrder;
            d = zeros(size(A));
            % Loop through all elements.
            for j = 1:numel(A.blocks);
                if ( isa(A.blocks{j}, 'operatorBlock') )
                    d(j) = A.blocks{j}.diffOrder;
                end
            end
        end
        
        function e = end(A, k, n)
        %END   Last index of a CHEBMATRIX.
        %   END(A, K, N) is called for indexing expressions involving a
        %   CHEBMATRIX A when end is part of the K-th index out of N indices.
        %   For example, the expression A(end-1,:) calls A's end method with
        %   END(A, 1, 2). Note that N must be less than or equal to two.
            if ( n > 2 )
                error('CHEBFUN:end:ngt2', ...
                    'Index exceeds CHEBMATRIX dimensions.');
            end
            s = size(A.blocks);
            if ( n == 1 )
                e = prod(s);
            else
                e = s(k);
            end
        end
        
        function out = isFunVariable(A, k)
        %ISFUNVARIABLE   Which variables of the CHEBMATRIX are functions?
        %   A CHEBMATRIX can operate on other chebmatrices. Operator and
        %   function blocks are applied to function components, whereas
        %   functions and scalar blocks multiply scalar components. The output
        %   of this function is a logical vector that is 1 for those columns of
        %   the chebmatrix which expect to operate on function components, and 0
        %   for those that expect to multiply scalars.
            [rowSize, colSize] = blockSizes(A);
            out = isinf(colSize(1, :));
            if ( nargin > 1 )
                out = out(k);
            end
        end
        
        function A = ctranspose(A)
        %CTRANSPOSE   Transpose a CHEBMATRIX.
        %   CTRANSPOSE(A) transposes A.BLOCKS and each of the entries in
        %   A.BLOCKS. Note the block entries are transposed, not conjugate
        %   tranposed (which is consistent with the built in CELL class).
            for k = 1:numel(A.blocks)
                % TODO: TRANSPOSE() or CTRANSPOSE()?
                A.blocks{k} = transpose(A.blocks{k});
            end
            A.blocks = transpose(A.blocks);
        end
        
        function A = transpose(A)
        %TRANSPOSE   Transpose a CHEBMATRIX.
        %   TRANSPOSE(A) transposes A.BLOCKS, but _not_ its entries.
            A.blocks = ctranspose(A.blocks);
        end
    end
    
%% %%%%%%%%%%%%%%%%%%%%%%%%%%%%% CELLFUN METHODS %%%%%%%%%%%%%%%%%%%%%%%%%%%%%%%
    
    methods 
        
        function A = cellfun(A, op)
        %CELLFUN   Apply an operation to each block of a CHEBMATRIX.
        %   CELLFUN(A, OP) applies the operator OP to each of the blocks of
        %   A. If OP is not defined for one of the block entry types, then an
        %   error is thrown.
        %
        %   The following methods are supported:
        %       ABS(), ACOS(), ACOSD(), ACOSH(), ACOT(), ACOTD(), ACOTH(),
        %       ACSC(), ACSD(), ACSH(), ASEC(), ASECD(), ASECH(), ASIN(),
        %       ASIND(), ASINH(), ATAN(), ATAND(), ATANH(), COS(), COSD(),
        %       COSH(), COT(), COTD(), COTH(), CSC(), CSCD(), CSCH(), DIFF(),
        %       ERF(), ERFC(), ERFCINV(), ERFCX(), ERFINV(), EXP(), EXPM1(),
        %       FIX(), FLOOR(), HEAVISIDE(), IMAG(), LOG(), LOG10(), LOG1P(),
        %       LOG2(), REAL(), REALLOG(), SEC(), SECD(), SECH(), SIGN(), SIN(),
        %       SINC(), SIND(), SINH(), SQRT(), SUM(), TAN(), TAND(), TANH(),
        %       UMINUS(), UPLUS().
        
            A.blocks = cellfun(op, A.blocks, 'UniformOutput', false);
            
        end
                
        function A = abs(A)
            A = cellfun(A, @abs);
        end
        function A = acos(A)
            A = cellfun(A, @acos);
        end
        function A = acosd(A)
            A = cellfun(A, @acosd);
        end
        function A = acosh(A)
            A = cellfun(A, @acosh);
        end
        function A = acot(A)
            A = cellfun(A, @acot);
        end
        function A = acotd(A)
            A = cellfun(A, @acotd);
        end
        function A = acoth(A)
            A = cellfun(A, @acoth);
        end 
        function A = acsc(A)
            A = cellfun(A, @acsc);
        end
        function A = acscd(A)
            A = cellfun(A, @acscd);
        end
        function A = acsch(A)
            A = cellfun(A, @acsch);
        end
        function A = asec(A)
            A = cellfun(A, @asec);
        end
        function A = asecd(A)
            A = cellfun(A, @asecd);
        end
        function A = asech(A)
            A = cellfun(A, @asech);
        end
        function A = asin(A)
            A = cellfun(A, @asin);
        end
        function A = asind(A)
            A = cellfun(A, @asind);
        end
        function A = asinh(A)
            A = cellfun(A, @asinh);
        end
        function A = atan(A)
            A = cellfun(A, @atan);
        end
        function A = atand(A)
            A = cellfun(A, @atand);
        end
        function A = atanh(A)
            A = cellfun(A, @atanh);
        end    
        function A = cos(A)
            A = cellfun(A, @cos);
        end    
        function A = cosd(A)
            A = cellfun(A, @cosd);
        end
        function A = cosh(A)
            A = cellfun(A, @cosh);
        end  
        function A = cot(A)
            A = cellfun(A, @cot);
        end    
        function A = cotd(A)
            A = cellfun(A, @cotd);
        end
        function A = coth(A)
            A = cellfun(A, @coth);
        end  
        function A = csc(A)
            A = cellfun(A, @csc);
        end    
        function A = cscd(A)
            A = cellfun(A, @cscd);
        end
        function A = csch(A)
            A = cellfun(A, @csch);
        end        
        function A = diff(A, varargin)
            A = cellfun(A, @(A) diff(A, varargin{:}));
        end  
        function A = erf(A)
            A = cellfun(A, @erf);
        end    
        function A = erfc(A)
            A = cellfun(A, @erfc);
        end
        function A = erfcinv(A)
            A = cellfun(A, @erfcinv);
        end 
        function A = erfcx(A)
            A = cellfun(A, @erfcx);
        end
        function A = erfinv(A)
            A = cellfun(A, @erfinv);
        end 
        function A = exp(A)
            A = cellfun(A, @exp);
        end
        function A = expm1(A)
            A = cellfun(A, @expm1);
        end 
        function A = fix(A)
            A = cellfun(A, @fix);
        end    
        function A = floor(A)
            A = cellfun(A, @floor);
        end         
        function A = heaviside(A)
            A = cellfun(A, @heaviside);
        end  
        function A = imag(A)
            A = cellfun(A, @imag);
        end
        function A = log(A)
            A = cellfun(A, @log);
        end         
        function A = log10(A)
            A = cellfun(A, @log10);
        end     
        function A = log1p(A)
            A = cellfun(A, @log1p);
        end     
        function A = log2(A)
            A = cellfun(A, @log2);
        end      
        function A = real(A)
            A = cellfun(A, @real);
        end
        function A = reallog(A)
            A = cellfun(A, @reallog);
        end        
        function A = round(A)
            A = cellfun(A, @round);
        end
        function A = sec(A)
            A = cellfun(A, @sec);
        end
        function A = secd(A)
            A = cellfun(A, @secd);
        end
        function A = sech(A)
            A = cellfun(A, @sech);
        end
        function A = sign(A)
            A = cellfun(A, @sign);
        end   
        function A = sin(A)
            A = cellfun(A, @sin);
        end
        function A = sinc(A)
            A = cellfun(A, @sinc);
        end
        function A = sind(A)
            A = cellfun(A, @sind);
        end
        function A = sinh(A)
            A = cellfun(A, @sinh);
        end
        function A = sqrt(A)
            A = cellfun(A, @sqrt);
        end        
        function A = sum(A)
            A = cellfun(A, @sum);
        end        
        function A = tan(A)
            A = cellfun(A, @tan);
        end
        function A = tand(A)
            A = cellfun(A, @tand);
        end
        function A = tanh(A)
            A = cellfun(A, @tanh);
        end
        function A = uminus(A)
            A = cellfun(A, @uminus);
        end       
        function A = uplus(A)
        end
        
    end
    
%% %%%%%%%%%%%%%%%%%%%%%%%%%%%%% STATIC METHODS  %%%%%%%%%%%%%%%%%%%%%%%%%%%%%%%  
    
    methods ( Static = true, Access = protected )
        
        % Merges domains (union of breakpoints, while checking endpoints).
        d = mergeDomains(varargin)
        
    end
    
end<|MERGE_RESOLUTION|>--- conflicted
+++ resolved
@@ -81,13 +81,8 @@
     
     methods
         
-<<<<<<< HEAD
         % Constructor.
         function A = chebmatrix(data, dom)
-=======
-        function A = chebmatrix(data)
-            
->>>>>>> bc4d3749
             if ( isempty(data) )
                 % Return an empty CHEBMATRIX:
                 return
@@ -109,17 +104,15 @@
                 A.blocks = {data};
                 try 
                     A.domain = data.domain;
-                catch ME
+                catch
                     % Forgive the fact that data doesn't have a domain.
                 end
                 
             end
-<<<<<<< HEAD
+
             if ( nargin > 1 )
                 A.domain = A.mergeDomains(A, dom);
             end
-=======
->>>>>>> bc4d3749
             
         end
         
