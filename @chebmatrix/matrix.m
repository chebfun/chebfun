function varargout = matrix(A, varargin)
%MATRIX   Discretize a CHEBMATRIX as an ordinary matrix.
%   Important: A CHEBOPPREF object PREFS has to be passed. When this method
%   is called via CHEBOP/MATRIX, PREFS is inherited from the CHEBOP level.
%
%   M = MATRIX(A, DIM, PREFS) discretizes each block in the chebmatrix A using 
%   the dimension vector DIM for all functions. In case the domain of A has
%   breakpoints, the vector DIM must specify the desired discretization
%   dimension for each subinterval.
%
%   MATRIX(A, DIM, DOMAIN, PREFS) replaces the 'native' domain of A with DOMAIN.
%   Usually this would be done to introduce a breakpoint.
%
%   Example:
%     d = [0 1];
%     A = [ operatorBlock.eye(d), operatorBlock.diff(d) ];
%     prefs = cheboppref();
%     prefs.discretization = @chebcolloc2;
%     matrix(A, 5, prefs)
%
% See also CHEBOPPREF, OPDISCRETIZATION, OPDISCRETIZATION/MATRIX. 

% Copyright 2015 by The University of Oxford and The Chebfun Developers.
% See http://www.chebfun.org/ for Chebfun information.

<<<<<<< HEAD
% Any non-numeric argument should be a opDiscretization constructor. 
discType = [];
numericargs = cellfun(@isnumeric, varargin);
for k = find( ~numericargs(:)' )
    discType = varargin{k};
    varargin(k) = [];  % Delete from list.
end

% Get the default discretization type if needed
if ( isempty(discType) )
    p = cheboppref;
    discType = p.discretization;
end

% Deal with a 'values' or 'coeffs' discType.
if ( ischar(discType) )
    if ( strcmp(discType, 'values') )
        discType = @chebcolloc2;
    elseif ( strcmp(discType, 'coeffs') )
        discType = @ultraS;
    end
end
=======
% Get the preferences:
prefs = varargin{end};
discType = prefs.discretization;
varargin(end) = [];
>>>>>>> e189d991

% Discretize:
d = discType(A, varargin{:});
[varargout{1:nargout}] = matrix(d);

end<|MERGE_RESOLUTION|>--- conflicted
+++ resolved
@@ -23,7 +23,6 @@
 % Copyright 2015 by The University of Oxford and The Chebfun Developers.
 % See http://www.chebfun.org/ for Chebfun information.
 
-<<<<<<< HEAD
 % Any non-numeric argument should be a opDiscretization constructor. 
 discType = [];
 numericargs = cellfun(@isnumeric, varargin);
@@ -32,7 +31,7 @@
     varargin(k) = [];  % Delete from list.
 end
 
-% Get the default discretization type if needed
+% Get the default discretization type if needed.
 if ( isempty(discType) )
     p = cheboppref;
     discType = p.discretization;
@@ -46,12 +45,6 @@
         discType = @ultraS;
     end
 end
-=======
-% Get the preferences:
-prefs = varargin{end};
-discType = prefs.discretization;
-varargin(end) = [];
->>>>>>> e189d991
 
 % Discretize:
 d = discType(A, varargin{:});
