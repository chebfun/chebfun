--- conflicted
+++ resolved
@@ -2,15 +2,6 @@
 %NORM       Norm of a CHEBFUN2 object.
 % For CHEBFUN2 objects:
 %    NORM(F) = sqrt(integral of abs(F)^2).
-<<<<<<< HEAD
-%    NORM(F, 2) = please use NORM(F), NORM(F,'fro'), or NORM(F,'op').
-%    NORM(F, 'fro') is the same as NORM(F).
-%    NORM(F, 'op') = largest singular values of F.
-%    NORM(F, 1) = NOT SUPPORTED.
-%    NORM(F, inf) or NORM(F, 'inf') = global maximum in absolute value.
-%    NORM(F, 'max') = global maximum in absolute value, same as NORM(F,inf).
-%    NORM(F, 'min') = NOT SUPPORTED
-=======
 %    NORM(F, 2) = largest singular value of F.
 %    NORM(F,'fro') is the same as NORM(F).
 %    NORM(F,'nuc') = sum of singular values of F.
@@ -18,7 +9,6 @@
 %    NORM(F, inf) = global maximum in absolute value.
 %    NORM(F, 'max') = global maximum in absolute value.
 %    NORM(F, 'min') = NOT IMPLEMENTED.
->>>>>>> f87ea17d
 %
 % The inf norm for CHEBFUN2 objects also optionally returns a second output,
 % giving a position where the max occurs.
