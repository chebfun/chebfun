function [xx, yy] = chebpts2(nx, ny, D)
%CHEBPTS2 Chebyshev tensor points
%   [XX YY] = CHEBPTS2(N) constructs an N by N grid of Chebyshev tensor points
%   on [-1 1]^2.
%
%   [XX YY] = CHEBPTS2(NX,NY) constructs an NX by NY grid of Chebyshev tensor
%   points on [-1 1]^2.
%
%   [XX YY] = CHEBPTS2(NX,NY,D) constructs an NX by NY grid of Chebyshev tensor
%   points on the rectangle [a b] x [c d], where D = [a b c d].
% 
%   The particular tensor grid that is returned is based on the currently
%   underlying technology. 
%
% See also CHEBPTS.

% Copyright 2014 by The University of Oxford and The Chebfun Developers.
% See http://www.maths.ox.ac.uk/chebfun/ for Chebfun information.

if ( nargin > 2 )  
   % Third argument should be a domain. 
   D = D(:).';  % make a row vector.   
   if ( ~all( size( D ) == [1 4] ) )
        error('CHEBFUN2:CHEBPTS2:DOMAIN', 'Unrecognised domain.');
   end
else  % Default to the canoncial domain.  
    D = [-1, 1, -1, 1];
end

if ( nargin == 1 ) 
    % Make it a square Chebyshev grid if only one input. 
    ny = nx; 
end

<<<<<<< HEAD
% What tech am I based on?: 
tech = chebfun2pref().tech();
=======
tech = chebfunpref().tech(); 

x = tech.chebpts(nx); 
y = tech.chebpts(ny); 

% scale to domain: 
x = (D(2) - D(1))/2*(x+1) + D(1); 
y = (D(4) - D(3))/2*(y+1) + D(3); 
[xx, yy] = meshgrid(x, y);   % Tensor product. 
>>>>>>> 9b5e3871

if ( isa(tech, 'chebtech2') )
    x = chebpts( nx, D(1:2), 2 );   % x grid.
    y = chebpts( ny, D(3:4), 2 );   % y grid
    [xx, yy] = meshgrid(x, y);   % Tensor product. 
elseif ( isa(tech, 'chebtech1') ) 
    x = chebpts( nx, D(1:2), 1 );   % x grid.
    y = chebpts( ny, D(3:4), 1 );   % y grid
    [xx, yy] = meshgrid(x, y);   % Tensor product
elseif ( isa(tech, 'fourtech') ) 
    x = fourierpts( nx, D(1:2) );   % x grid.
    y = fourierpts( ny, D(3:4) );   % y grid
    [xx, yy] = meshgrid(x, y);   % Tensor product
else
    error('CHEBFUN2:PTS', 'Unrecognized technology');
end <|MERGE_RESOLUTION|>--- conflicted
+++ resolved
@@ -32,20 +32,7 @@
     ny = nx; 
 end
 
-<<<<<<< HEAD
-% What tech am I based on?: 
-tech = chebfun2pref().tech();
-=======
 tech = chebfunpref().tech(); 
-
-x = tech.chebpts(nx); 
-y = tech.chebpts(ny); 
-
-% scale to domain: 
-x = (D(2) - D(1))/2*(x+1) + D(1); 
-y = (D(4) - D(3))/2*(y+1) + D(3); 
-[xx, yy] = meshgrid(x, y);   % Tensor product. 
->>>>>>> 9b5e3871
 
 if ( isa(tech, 'chebtech2') )
     x = chebpts( nx, D(1:2), 2 );   % x grid.
