function [xx, yy] = chebpts2(nx, ny, D)
%CHEBPTS2 Chebyshev tensor points
%   [XX YY] = CHEBPTS2(N) constructs an N by N grid of Chebyshev tensor points
%   on [-1 1]^2.
%
%   [XX YY] = CHEBPTS2(NX,NY) constructs an NX by NY grid of Chebyshev tensor
%   points on [-1 1]^2.
%
%   [XX YY] = CHEBPTS2(NX,NY,D) constructs an NX by NY grid of Chebyshev tensor
%   points on the rectangle [a b] x [c d], where D = [a b c d].
%
% See also CHEBPTS.

% Copyright 2014 by The University of Oxford and The Chebfun Developers.
% See http://www.maths.ox.ac.uk/chebfun/ for Chebfun information.

if ( nargin > 2 )  
   % Third argument should be a domain. 
   D = D(:).';  % make a row vector.   
   if ( ~all( size( D ) == [1 4] ) )
        error('CHEBFUN2:CHEBPTS2:DOMAIN', 'Unrecognised domain.');
   end
else  % Default to the canoncial domain.  
    D = [-1, 1, -1, 1];
end

if ( nargin == 1 ) 
    % Make it a square Chebyshev grid if only one input. 
    ny = nx; 
end

tech = chebfunpref().tech(); 
<<<<<<< HEAD
if ( ischar(tech) )
    tech = eval(tech);
end
=======
>>>>>>> 2b3bd5d3

x = tech.chebpts(nx); 
y = tech.chebpts(ny); 

% scale to domain: 
x = (D(2) - D(1))/2*(x+1) + D(1); 
y = (D(4) - D(3))/2*(y+1) + D(3); 
[xx, yy] = meshgrid(x, y);   % Tensor product. 

end <|MERGE_RESOLUTION|>--- conflicted
+++ resolved
@@ -30,12 +30,6 @@
 end
 
 tech = chebfunpref().tech(); 
-<<<<<<< HEAD
-if ( ischar(tech) )
-    tech = eval(tech);
-end
-=======
->>>>>>> 2b3bd5d3
 
 x = tech.chebpts(nx); 
 y = tech.chebpts(ny); 
