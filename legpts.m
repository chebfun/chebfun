--- conflicted
+++ resolved
@@ -1,629 +1,490 @@
-function [x, w, v, t] = legpts(n, int, meth)
-%LEGPTS    Legendre points and Gauss-Legendre Quadrature Weights.
-%   LEGPTS(N) returns N Legendre points X in (-1,1).
-%
-%   [X, W] = LEGPTS(N) returns also a row vector W of weights for Gauss-Legendre
-%   quadrature.
-%
-%   [X, W] = LEGPTS(N, INTERVAL) scales the nodes and weights for the finite
-%   interval INTERVAL.
-%
-%   [X, W, V] = LEGPTS(N) or [X, W, V] = LEGPTS(N, D) returns additionally a
-%   column vector V of weights in the barycentric formula corresponding to the
-%   points X. The weights are scaled so that max(abs(V)) = 1.
-%
-%   LEGPTS(N, INTERVAL, METHOD) or LEGPTS(N, METHOD) allows the user to select
-%   which method to use.
-%    METHOD = 'REC' uses the recurrence relation for the Legendre polynomials
-%     and their derivatives to perform Newton iteration on the WKB approximation
-%     to the roots. Default for N < 100.
-%    METHOD = 'ASY' uses Bogaert's fast algorithm based upon asymptotic 
-%     formulae, which is fast and accurate for large N. Default for N >= 100.
-%    METHOD = 'GW' will use the traditional Golub-Welsch eigenvalue method,
-%     which is maintained mostly for historical reasons.
-%
-%   [X, W, V, T] = LEGPTS(N) returns also the arccos of the nodes, T = acos(X).
-%   In some situations (in particular with 'ASY') these can be computed to a
-%   much better relative precision than X.
-%
-% See also CHEBPTS, JACPTS, LOBPTS, RADAUPTS, HERMPTS, LAGPTS, and FOURPTS.
-
-% Copyright 2014 by The University of Oxford and The Chebfun Developers.
-% See http://www.chebfun.org/ for Chebfun information.
-
-%%%%%%%%%%%%%%%%%%%%%%%%%%%%%%%%%%%%%%%%%%%%%%%%%%%%%%%%%%%%%%%%%%%%%%%%%%%%%%%%
-%  'GW' by Nick Trefethen, March 2009 - algorithm adapted from [1].
-%  'REC' by Nick Hale, July 2011.
-%  'ASY' algorithm by Bogeart [2]. Matlab code by Nick Hale, July 2014.
-%
-%  References:
-%   [1] G. H. Golub and J. A. Welsch, "Calculation of Gauss quadrature rules",
-%       Math. Comp. 23, 221-230, 1969,
-%   [2] I. Bogaert, "Iteration-free computation of Gauss-Legendre quadrature
-%       nodes and weights", SISC, 36(3), A1008-A1026, 2014.
-%%%%%%%%%%%%%%%%%%%%%%%%%%%%%%%%%%%%%%%%%%%%%%%%%%%%%%%%%%%%%%%%%%%%%%%%%%%%%%%%
-
-% Defaults
-interval = [-1, 1];
-method = 'default';
-method_set = nargin == 3;
-
-% Deal with trivial cases:
-if ( n < 0 )
-    error('CHEBFUN:legpts:nNegative', ...
-        'First input should be a positive number.');
-elseif ( n == 0 )   % Return empty vectors if n == 0:
-    x = [];
-    w = [];
-    v = [];
-    t = [];
-    return
-elseif ( n == 1 )
-    x = 0;
-    w = 2;
-    v = 1;
-    t = 1;
-    return
-elseif ( n == 2 )
-    x = [-1 ; 1]/sqrt(3);
-    w = [1 1];
-    v = [1 ; -1];
-    t = acos(x);
-    return
-end
-
-% Check the inputs:
-if ( nargin > 1 )
-    if ( nargin == 3 )
-        % Calling sequence = LEGPTS(N, INTERVAL, METHOD)
-        interval = int;
-        method = meth;
-    elseif ( nargin == 2 )
-        if ( ischar(int) )
-            % Calling sequence = LEGPTS(N, METHOD)
-            method = int;
-            method_set = true;
-        else
-            % Calling sequence = LEGPTS(N, INTERVAL)
-            interval = int;
-        end
-    end
-    validStrings = {'default', 'GW', 'ASY', 'REC'};
-    if ( ~any(strcmpi(method, validStrings)) )
-        if ( strcmpi(method, 'GLR') )
-            error('CHEBFUN:legpts:glr', ...
-                'The GLR algorithm is no longer supported.');
-        end
-        error('CHEBFUN:legpts:inputs', ['Unrecognised input string: ', method]);
-    end
-    if ( numel(interval) > 2 )
-        warning('CHEBFUN:legpts:domain',...
-            'Piecewise intervals are not supported and will be ignored.');
-        interval = interval([1, end]);
-    end
-end
-if ( any(isinf(interval)) )
-    error('CHEBFUN:legpts:interval', 'Unbounded intervals are not supported.');
-end
-
-if ( n <= 20 )
-    % Force REC for n <= 20:
-    method = 'rec'; % 
-    method_set = 1; 
-end
-
-% Choose the method:
-t = [];
-if ( (n < 100 && ~method_set) || strcmpi(method, 'rec') )
-    [x, w, v] = rec(n);        % REC (Standard recurrence relation)
-elseif ( strcmpi(method, 'GW') )
-    [x, w, v] = gw(n);         % GW see [1]
-else
-    [x, w, v, t] = asy(n, nargout); % ASY see [2]
-end
-
-% Normalise the barycentric weights:
-if ( nargout > 2 )
-    v = abs(v);
-    v = v./max(v);
-    v(2:2:end) = -v(2:2:end);
-end
-
-% Compute a T is one is asked for:
-if ( nargout == 4 && isempty(t) )
-    t = acos(x);
-end
-
-% Rescale to arbitrary finite interval:
-if ( ~all(interval == [-1 1]) )
-    dab = diff(interval);
-    x = (x+1)/2*dab + interval(1);
-    w = dab*w/2;
-end
-
-end
-
-%%%%%%%%%%%%%%%%%%%%%%%%%%%%%%%%%%%%%%%%%%%%%%%%%%%%%%%%%%%%%%%%%%%%%%%%%%%%%
-%% ------------------------ Routines for GW algorithm ---------------------%%
-%%%%%%%%%%%%%%%%%%%%%%%%%%%%%%%%%%%%%%%%%%%%%%%%%%%%%%%%%%%%%%%%%%%%%%%%%%%%%
-
-function [x, w, v] = gw(n)
-beta = .5./sqrt(1-(2*(1:n-1)).^(-2)); % 3-term recurrence coeffs
-T = diag(beta, 1) + diag(beta, -1);   % Jacobi matrix
-[V,D] = eig(T);                       % Eigenvalue decomposition
-x = diag(D);                          % Legendre points
-[x, i] = sort(x);                     % Sort
-w = 2*V(1,i).^2;                      % Quadrature weights
-v = sqrt(1-x.^2).*abs(V(1,i))';       % Barycentric weights
-
-% Enforce symmetry:
-ii = 1:floor(n/2);
-x = x(ii);
-w = w(ii);
-vmid = v(floor(n/2) + 1);
-v = v(ii);
-if ( mod(n, 2) )
-    % Odd number.
-    x = [x ; 0 ; -x(end:-1:1)];
-    w = [w,  2 - sum(2*w), w(end:-1:1)];
-    v = [v ; vmid ; v(end:-1:1)];
-else
-    % Evem number.
-    x = [x ; -x(end:-1:1)];
-    w = [w, w(end:-1:1)];
-    v = [v ; v(end:-1:1)];
-end
-
-end
-
-%%%%%%%%%%%%%%%%%%%%%%%%%%%%%%%%%%%%%%%%%%%%%%%%%%%%%%%%%%%%%%%%%%%%%%%%%%%%%
-%% ----------------------- Routines for REC algorithm ---------------------%%
-%%%%%%%%%%%%%%%%%%%%%%%%%%%%%%%%%%%%%%%%%%%%%%%%%%%%%%%%%%%%%%%%%%%%%%%%%%%%%
-function [x, w, v] = rec(n)
-
-% Asymptotic formula (Tricomi) - only for positive x.
-if ( mod(n,2) )
-    s = 1;
-else
-    s = 0;
-end
-k = ((n+s)/2:-1:1).';
-theta = pi*(4*k-1)/(4*n+2);
-x = ( 1 - (n-1)/(8*n^3) - 1/(384*n^4)*(39-28./sin(theta).^2) ).*cos(theta);
-
-% Initialise:
-Pm2 = 1;
-Pm1 = x;
-PPm2 = 0;
-PPm1 = 1;
-dx = inf;
-counter = 0;
-
-% Loop until convergence:
-while ( norm(dx, inf) > eps && counter < 10 )
-    counter = counter + 1;
-    for k = 1:n-1,
-        P = ((2*k+1)*Pm1.*x-k*Pm2)/(k+1);
-        Pm2 = Pm1;
-        Pm1 = P;
-        PP = ((2*k+1)*(Pm2+x.*PPm1)-k*PPm2)/(k+1);
-        PPm2 = PPm1;
-        PPm1 = PP;
-    end
-    % Newton step:
-    dx = -P./PP;
-    % Newton update:
-    x = x + dx;
-    % Reinitialise:
-    Pm2 = 1;
-    Pm1 = x;
-    PPm2 = 0;
-    PPm1 = 1;
-end
-
-% Once more for derivatives:
-for k = 1:n-1,
-    P = ( (2*k+1)*Pm1.*x - k*Pm2 ) / (k+1);
-    Pm2 = Pm1;
-    Pm1 = P;
-    PP = ( (2*k+1)*(Pm2+x.*PPm1) - k*PPm2 ) / (k+1);
-    PPm2 = PPm1;
-    PPm1 = PP;
-end
-
-% [TOD0]: This relation might prove useful?
-%     PP = -n*(x.*P-Pm2)./(1-x.^2);
-
-% Reflect for negative values:
-x = [-x(end:-1:1+s) ; x];
-ders = [PP(end:-1:1+s) ; PP];
-
-% Quadrature weights:
-w = 2./((1-x.^2).*ders.^2)';
-
-% Barycentric weights
-v = 1./ders;
-
-end
-
-%%%%%%%%%%%%%%%%%%%%%%%%%%%%%%%%%%%%%%%%%%%%%%%%%%%%%%%%%%%%%%%%%%%%%%%%%%%%%
-%% -------------------- Routines for ASY algorithm ------------------------%%
-%%%%%%%%%%%%%%%%%%%%%%%%%%%%%%%%%%%%%%%%%%%%%%%%%%%%%%%%%%%%%%%%%%%%%%%%%%%%%
-
-function [x, w, v, t] = asy(n, nout)
-
-% Compute roots of BesselJ(0, x);
-m = ceil(n/2);
-jk = bessel0Roots(m);
-
-% Useful values:
-vn = 1./(n + .5);
-a = jk*vn;
-u = cot(a);
-ua = u.*a;
-u2 = u.^2;
-a2 = a.^2;
-
-% Initialise for storage (so as to only compute once):
-Jk2 = [];
-u3 = []; a3 = [];
-u4 = []; a4 = [];
-u5 = []; a5 = [];
-u6 = []; a6 = [];
-
-% Nodes:
-[x, t] = legpts_nodes();
-
-% Quadrature weights:
-if ( nout > 1 )
-    w = legpts_weights();
-else
-    w = [];
-end
-
-% Barycentric weights:
-if ( nout > 2 )
-    % TODO: Compute bary weights via the given formula in [(6.5)-(6.8), 2]?
-%     v = legpts_baryweights();
-    v = sin(t)./sqrt(2./w);
-    v = v./v(end);
-else
-    v = [];
-end
-
-% Use symmetry:
-if ( ~mod(n, 2) )
-    x = [-x ; x(end:-1:1)];
-    w = [w ; w(end:-1:1)].';
-    v = [v ; v(end:-1:1)];
-    t = [pi-t ; t(end:-1:1)];
-else
-    x = [-x(1:end-1) ; 0 ; x(end-1:-1:1)];
-    w = [w(1:end) ; w(end-1:-1:1)].';
-    v = [v(1:end) ; v(end-1:-1:1)];
-    t = [pi-t ; pi/2 ; t(end-1:-1:1)];
-end
-
-    function [x, t] = legpts_nodes()
-        % TODO: Include higher-order terms (i.e., F_4 and F_5).
-        
-        % Assemble coefficients:
-        F0 = a; 
-        F1 = 1/8*(u.*a-1)./a;
-        if ( n < 1e4 )
-            a3 = a.^3;
-            F2 = 1/384*( 6*a2.*(1+u2) + 25 - u.*(31*u2+33).*a3 )./a3;
-        else
-            F2 = 0;
-        end
-        if ( n < 1e3 )
-            u4 = u.^4;
-            a5 = a.^5;
-            R30 = u.*(2595 + 6350*u2 + 3779*u4)/15360;
-            R31 = -(31*u2 + 11)/1024; 
-            R32 = u/512; 
-            R33 = -25/3072; 
-            R35 = -1073/5120;
-            F3 = R30 + R35./a5 + (1+u2).*(R31./a + R32./a2 + R33./a3);
-        else
-            F3 = 0;
-        end       
-        
-        % The asymptotic expansion for the roots:
-        t = F0 + F1*vn^2 + F2*vn^4 + F3*vn^6;
-        
-        % Convert to physical space:
-        x = cos(t);
-    end
-
-    function w = legpts_weights()
-        % TODO: Include higher-order terms (i.e., W_4 and W_5).
-        
-        % Assemble coefficients:
-        W0 = 1; 
-        W1 = 1/8*(ua + a2 - 1)./a.^2;
-        if ( n < 1e4 )
-            a3 = a.^3;
-            a4 = a2.^2;
-            u4 = u.^4;
-            W2 = 1/384*( 81 - 31*ua - 3*(1-2*u2).*a2 + 6*u.*a3 - ...
-                (27 + 84*u2 + 56*u4).*a4 )./a4;
-        else
-            W2 = 0;
-        end
-        if ( n < 1e3 )
-            u3 = u.^3;
-            u5 = u.^5;
-            u6 = u3.^2;
-            a5 = a.^5;
-            a6 = a3.^2;
-            Q30 = 187/96*u4 + 295/256*u2 + 151/160*u6 + 153/1024;
-            Q31 = -119/768*u.^3 -35/384*u5 - 65/1024*u;
-            Q32 = 5/512 + 7/384*u4 + 15/512*u2; 
-            Q33 = u3/512 - 13/1536*u;
-            Q34 = -7/384*u.^2 + 53/3072; 
-            Q35 = 3749/15360*u; 
-            Q36 = -1125/1024;
-            W3 = Q30 + Q31./a + Q32./a2 + Q33./a3 + Q34./a4 + ...
-                Q35./a5 + Q36./a6;
-        else
-            W3 = 0;
-        end
-        
-        % Compute the values of Bessel1(j0k)^2:
-        Jk2 = bessel12atj0k(m);
-        
-        % The asymptotic expansion for the weights:
-        w = 2./((Jk2/vn.^2).*(a./sin(a)).*(W0 + W1*vn^2 + W2*vn^4 + W3*vn^6));
-        
-    end
-
-%     function v = legpts_baryweights()
-%         % TODO: Include higher-order terms (i.e., V_4 and V_5).
-% 
-%         % Assemble coefficients:
-%         L0 = 1; 
-%         L1 = 1/16*(3*(ua).^2 - 3*ua - (a2-1).*(u2+1) - u2 )./a2;
-%         if ( n < 1e4 )
-%             L2 = 1/512*( 44*ua + 4*ua.^3 + 22*u.*a3 - 4*ua.^4 + 7*ua.^2 - ...
-%                 4*u2.*a4 - 8*a2 + 21*a4 - 51 )./a4;
-%         else
-%             L2 = 0;
-%         end
-%         if ( n < 1e3 )
-%             V30 = -3353/6144*u4 - 671/8192 - 1663/4096*u2 - 3329/15360*u6;
-%             V31 = -5/2048*u5 - 47/8192*u - 7/2048*u3;
-%             V32 = 1/4096*u4 + 5/8192*u2 + 43/8192;
-%             V33 = -227/12288*u - 85/24576*u3; 
-%             V34 = -149/8192*u2 + 145/8192; 
-%             V35 = -11861/40960*u; 
-%             V36 = 4343/8192;
-%             L3 = V30 + V31./a + V32./a2 + V33./a3 + V34./a4 + ...
-%                 V35./a5 + V36./a6;
-%         else
-%             L3 = 0;
-%         end
-% 
-%         % The asymptotic expansion for the weights:
-%         v = vn.*sqrt(sin(a).^3./(a.*Jk2)).*(L0 + L1*vn^2 + L2*vn^4 + L3*vn^6);
-%     end
-
-end
-
-function jk = bessel0Roots(m)
-%BESSEL0ROOTS    Roots of the function bessel(0,x).
-% BESSEL0ROOTS(M) returns the first M roots of besselj(0, x).
-
-% Initialise storage:
-jk = zeros(m, 1);
-
-%%
-% First 20 roots are precomputed (using Wolfram Alpha):
-jk(1:20) = [2.4048255576957728
-            5.5200781102863106
-            8.6537279129110122
-            11.791534439014281
-            14.930917708487785
-            18.071063967910922
-            21.211636629879258
-            24.352471530749302
-            27.493479132040254
-            30.634606468431975
-            33.775820213573568
-            36.917098353664044
-            40.058425764628239
-            43.199791713176730
-            46.341188371661814
-            49.482609897397817
-            52.624051841114996
-            55.765510755019979
-            58.906983926080942
-            62.048469190227170];
-if ( m <= 20 )
-    jk = jk(1:m);
-    return
-end
-
-%%
-% Use McMahon's expansion for the remainder (NIST, 10.21.19):
-p = [1071187749376/315, 0, -401743168/105, 0, 120928/15, 0, -124/3, 0, 1, 0];
-k = (21:m).';
-ak = pi*(k-.25);
-% jk(k) = ak + polyval(p, .125./ak);
-ak82 = (.125./ak).^2;
-jk(k) = ak + .125./ak.*(1 + ak82.*(p(7) + ak82.*(p(5) + ak82.*(p(3) + ...
-    ak82.*p(1)))));
-
-<<<<<<< HEAD
-% These constants are more useful than alph and bet:
-A = (0.25 - alph^2);
-B = (0.25 - bet^2);
-
-% For now, just work on half of the domain:
-c = max(max(theta), .5);
-if ( n < 30 )
-    N = ceil(40 - n);
-elseif ( n >= 30 && c > pi/2-.5)
-    N = 15;
-else
-    N = 10;
-end
-Nm1 = N-1;
-
-% Scaled 2nd-kind Chebyshev points and barycentric weights:
-t = .5*c*( sin(pi*(-Nm1:2:Nm1)/(2*Nm1)).' + 1 );
-v = [.5 ; ones(Nm1,1)];
-v(2:2:end) = -1;
-v(end) = .5*v(end);
-
-% The g's:
-g = A*(cot(t/2)  -2./t) - B*tan(t/2);
-gp = A*(2./t.^2 - .5*csc(t/2).^2) - .5*(.25-bet^2)*sec(t/2).^2;
-gpp = A*(-4./t.^3 + .25*sin(t).*csc(t/2).^4) - 4*B*sin(t/2).^4.*csc(t).^3;
-g(1) = 0; gp(1) = -A/6-.5*B; gpp(1) = 0;
-
-% B0:
-B0 = .25*g./t;
-B0p = .25*(gp./t-g./t.^2);
-B0(1) = .25*(-A/6-.5*B);
-B0p(1) = 0;
-
-% A1:
-A10 = alph*(A+3*B)/24;
-A1 = .125*gp - (1+2*alph)/2*B0 - g.^2/32 - A10;
-A1p = .125*gpp - (1+2*alph)/2*B0p - gp.*g/16;
-A1p_t = A1p./t;
-A1p_t(1) = -A/720 - A^2/576 - A*B/96 - B^2/64 - B/48 + alph*(A/720 + B/48);
-
-% Make f accurately: (Taylor series approx for small t)
-fcos = B./(2*cos(t/2)).^2;
-f = -A*(1/12 + t.^2/240+t.^4/6048 + t.^6/172800 + t.^8/5322240 + ...
-    691*t.^10/118879488000 + t.^12/5748019200 + ...
-    3617*t.^14/711374856192000 + 43867*t.^16/300534953951232000);
-idx = t > .5;
-ti = t(idx);
-f(idx) = A.*(1./ti.^2 - 1./(2*sin(ti/2)).^2);
-f = f - fcos;
-
-% Integrals for B1: (Note that N isn't large, so we don't need to be fancy).
-C = colloc2.cumsummat(N)*(.5*c);
-D = colloc2.diffmat(N)*(2/c);
-I = (C*A1p_t);
-J = (C*(f.*A1));
-
-% B1:
-tB1 = -.5*A1p - (.5+alph)*I + .5*J;
-tB1(1) = 0;
-B1 = tB1./t;
-B1(1) = A/720 + A^2/576 + A*B/96 + B^2/64 + B/48 + ...
-    alph*(A^2/576 + B^2/64 + A*B/96) - alph^2*(A/720 + B/48);
-
-% A2:
-K = C*(f.*tB1);
-A2 = .5*(D*tB1) - (.5+alph)*B1 - .5*K;
-A2 = A2 - A2(1);
-
-if ( nargout < 3 )
-    % Make function for output
-    tB1 = @(theta) bary(theta,tB1,t,v);
-    A2 = @(theta) bary(theta,A2,t,v);
-    return
-end
-
-% A2p:
-A2p = D*A2;
-A2p = A2p - A2p(1);
-A2p_t = A2p./t;
-% Extrapolate point at t = 0:
-w = pi/2-t(2:end);
-w(2:2:end) = -w(2:2:end);
-w(end) = .5*w(end);
-A2p_t(1) = sum(w.*A2p_t(2:end))/sum(w);
-
-% B2:
-tB2 = -.5*A2p - (.5+alph)*(C*A2p_t) + .5*C*(f.*A2);
-B2 = tB2./t;
-% Extrapolate point at t = 0:
-B2(1) = sum(w.*B2(2:end))/sum(w);
-
-% A3:
-K = C*(f.*tB2);
-A3 = .5*(D*tB2) - (.5+alph)*B2 - .5*K;
-A3 = A3 - A3(1);
-
-if ( nargout < 6 )
-    % Make function for output
-    tB1 = @(theta) bary(theta, tB1, t, v);
-    A2 = @(theta) bary(theta, A2, t, v);
-    tB2 = @(theta) bary(theta, tB2, t, v);
-    A3 = @(theta) bary(theta, A3, t, v);
-    return
-end
-
-% A2p:
-A3p = D*A3;
-A3p = A3p - A3p(1);
-A3p_t = A3p./t;
-% Extrapolate point at t = 0:
-w = pi/2-t(2:end);
-w(2:2:end) = -w(2:2:end);
-A3p_t(1) = sum(w.*A3p_t(2:end))/sum(w);
-
-% B2:
-tB3 = -.5*A3p - (.5+alph)*(C*A3p_t) + .5*C*(f.*A3);
-B3 = tB3./t;
-% Extrapolate point at t = 0
-B3(1) = sum(w.*B3(2:end))/sum(w);
-
-% A3:
-K = C*(f.*tB3);
-A4 = .5*(D*tB3) - (.5+alph)*B3 - .5*K;
-A4 = A4 - A4(1);
-
-% Make function for output:
-tB1 = @(theta) bary(theta, tB1, t, v);
-A2 = @(theta) bary(theta, A2, t, v);
-tB2 = @(theta) bary(theta, tB2, t, v);
-A3 = @(theta) bary(theta, A3, t, v);
-tB3 = @(theta) bary(theta, tB3, t, v);
-A4 = @(theta) bary(theta, A4, t, v);
-
-end
-
-=======
-end
-
-function Jk2 = bessel12atj0k(m)
-%BESSEL12ATJ0k   Evalute besselj(1,x).^2 at roots of besselj(0,x).
-% BESSEL12ATJ0K(M) return besselj(1, bessel0Roots(m)).^2.
-
-% Initialise storage:
-Jk2 = zeros(m, 1);
-
-% First 10 values are precomputed (using Wolfram Alpha):
-Jk2(1:10) = [   0.2695141239419169
-                0.1157801385822037
-                0.07368635113640822
-                0.05403757319811628
-                0.04266142901724309
-                0.03524210349099610
-                0.03002107010305467
-                0.02614739149530809
-                0.02315912182469139
-                0.02078382912226786];
-if ( m <= 10 )
-    Jk2 = Jk2(1:m);
-    return
-end
-
-% Use Taylor series of (NIST, 10.17.3) and McMahon's expansion (NIST, 10.21.19):
-k = (11:m).';
-ak = pi*(k-.25);
-ak2inv = (1./ak).^2;
-c = [-171497088497/15206400, 461797/1152, -172913/8064, 151/80, -7/24, 0, 2];
-% Jk2(k) = 1./(pi*ak).*polyval(c, ak2inv);
-Jk2(k) = 1./(pi*ak).*(c(7) + ak2inv.^2.*(c(5) + ak2inv.*(c(4) + ...
-    ak2inv.*(c(3) + ak2inv.*(c(2)+ak2inv.*c(1))))));
-
-end
->>>>>>> 3f8d4eb1
+function [x, w, v, t] = legpts(n, int, meth)
+%LEGPTS    Legendre points and Gauss-Legendre Quadrature Weights.
+%   LEGPTS(N) returns N Legendre points X in (-1,1).
+%
+%   [X, W] = LEGPTS(N) returns also a row vector W of weights for Gauss-Legendre
+%   quadrature.
+%
+%   [X, W] = LEGPTS(N, INTERVAL) scales the nodes and weights for the finite
+%   interval INTERVAL.
+%
+%   [X, W, V] = LEGPTS(N) or [X, W, V] = LEGPTS(N, D) returns additionally a
+%   column vector V of weights in the barycentric formula corresponding to the
+%   points X. The weights are scaled so that max(abs(V)) = 1.
+%
+%   LEGPTS(N, INTERVAL, METHOD) or LEGPTS(N, METHOD) allows the user to select
+%   which method to use.
+%    METHOD = 'REC' uses the recurrence relation for the Legendre polynomials
+%     and their derivatives to perform Newton iteration on the WKB approximation
+%     to the roots. Default for N < 100.
+%    METHOD = 'ASY' uses Bogaert's fast algorithm based upon asymptotic 
+%     formulae, which is fast and accurate for large N. Default for N >= 100.
+%    METHOD = 'GW' will use the traditional Golub-Welsch eigenvalue method,
+%     which is maintained mostly for historical reasons.
+%
+%   [X, W, V, T] = LEGPTS(N) returns also the arccos of the nodes, T = acos(X).
+%   In some situations (in particular with 'ASY') these can be computed to a
+%   much better relative precision than X.
+%
+% See also CHEBPTS, JACPTS, LOBPTS, RADAUPTS, HERMPTS, LAGPTS, and FOURPTS.
+
+% Copyright 2014 by The University of Oxford and The Chebfun Developers.
+% See http://www.chebfun.org/ for Chebfun information.
+
+%%%%%%%%%%%%%%%%%%%%%%%%%%%%%%%%%%%%%%%%%%%%%%%%%%%%%%%%%%%%%%%%%%%%%%%%%%%%%%%%
+%  'GW' by Nick Trefethen, March 2009 - algorithm adapted from [1].
+%  'REC' by Nick Hale, July 2011.
+%  'ASY' algorithm by Bogeart [2]. Matlab code by Nick Hale, July 2014.
+%
+%  References:
+%   [1] G. H. Golub and J. A. Welsch, "Calculation of Gauss quadrature rules",
+%       Math. Comp. 23, 221-230, 1969,
+%   [2] I. Bogaert, "Iteration-free computation of Gauss-Legendre quadrature
+%       nodes and weights", SISC, 36(3), A1008-A1026, 2014.
+%%%%%%%%%%%%%%%%%%%%%%%%%%%%%%%%%%%%%%%%%%%%%%%%%%%%%%%%%%%%%%%%%%%%%%%%%%%%%%%%
+
+% Defaults
+interval = [-1, 1];
+method = 'default';
+method_set = nargin == 3;
+
+% Deal with trivial cases:
+if ( n < 0 )
+    error('CHEBFUN:legpts:nNegative', ...
+        'First input should be a positive number.');
+elseif ( n == 0 )   % Return empty vectors if n == 0:
+    x = [];
+    w = [];
+    v = [];
+    t = [];
+    return
+elseif ( n == 1 )
+    x = 0;
+    w = 2;
+    v = 1;
+    t = 1;
+    return
+elseif ( n == 2 )
+    x = [-1 ; 1]/sqrt(3);
+    w = [1 1];
+    v = [1 ; -1];
+    t = acos(x);
+    return
+end
+
+% Check the inputs:
+if ( nargin > 1 )
+    if ( nargin == 3 )
+        % Calling sequence = LEGPTS(N, INTERVAL, METHOD)
+        interval = int;
+        method = meth;
+    elseif ( nargin == 2 )
+        if ( ischar(int) )
+            % Calling sequence = LEGPTS(N, METHOD)
+            method = int;
+            method_set = true;
+        else
+            % Calling sequence = LEGPTS(N, INTERVAL)
+            interval = int;
+        end
+    end
+    validStrings = {'default', 'GW', 'ASY', 'REC'};
+    if ( ~any(strcmpi(method, validStrings)) )
+        if ( strcmpi(method, 'GLR') )
+            error('CHEBFUN:legpts:glr', ...
+                'The GLR algorithm is no longer supported.');
+        end
+        error('CHEBFUN:legpts:inputs', ['Unrecognised input string: ', method]);
+    end
+    if ( numel(interval) > 2 )
+        warning('CHEBFUN:legpts:domain',...
+            'Piecewise intervals are not supported and will be ignored.');
+        interval = interval([1, end]);
+    end
+end
+if ( any(isinf(interval)) )
+    error('CHEBFUN:legpts:interval', 'Unbounded intervals are not supported.');
+end
+
+if ( n <= 20 )
+    % Force REC for n <= 20:
+    method = 'rec'; % 
+    method_set = 1; 
+end
+
+% Choose the method:
+t = [];
+if ( (n < 100 && ~method_set) || strcmpi(method, 'rec') )
+    [x, w, v] = rec(n);        % REC (Standard recurrence relation)
+elseif ( strcmpi(method, 'GW') )
+    [x, w, v] = gw(n);         % GW see [1]
+else
+    [x, w, v, t] = asy(n, nargout); % ASY see [2]
+end
+
+% Normalise the barycentric weights:
+if ( nargout > 2 )
+    v = abs(v);
+    v = v./max(v);
+    v(2:2:end) = -v(2:2:end);
+end
+
+% Compute a T is one is asked for:
+if ( nargout == 4 && isempty(t) )
+    t = acos(x);
+end
+
+% Rescale to arbitrary finite interval:
+if ( ~all(interval == [-1 1]) )
+    dab = diff(interval);
+    x = (x+1)/2*dab + interval(1);
+    w = dab*w/2;
+end
+
+end
+
+%%%%%%%%%%%%%%%%%%%%%%%%%%%%%%%%%%%%%%%%%%%%%%%%%%%%%%%%%%%%%%%%%%%%%%%%%%%%%
+%% ------------------------ Routines for GW algorithm ---------------------%%
+%%%%%%%%%%%%%%%%%%%%%%%%%%%%%%%%%%%%%%%%%%%%%%%%%%%%%%%%%%%%%%%%%%%%%%%%%%%%%
+
+function [x, w, v] = gw(n)
+beta = .5./sqrt(1-(2*(1:n-1)).^(-2)); % 3-term recurrence coeffs
+T = diag(beta, 1) + diag(beta, -1);   % Jacobi matrix
+[V,D] = eig(T);                       % Eigenvalue decomposition
+x = diag(D);                          % Legendre points
+[x, i] = sort(x);                     % Sort
+w = 2*V(1,i).^2;                      % Quadrature weights
+v = sqrt(1-x.^2).*abs(V(1,i))';       % Barycentric weights
+
+% Enforce symmetry:
+ii = 1:floor(n/2);
+x = x(ii);
+w = w(ii);
+vmid = v(floor(n/2) + 1);
+v = v(ii);
+if ( mod(n, 2) )
+    % Odd number.
+    x = [x ; 0 ; -x(end:-1:1)];
+    w = [w,  2 - sum(2*w), w(end:-1:1)];
+    v = [v ; vmid ; v(end:-1:1)];
+else
+    % Evem number.
+    x = [x ; -x(end:-1:1)];
+    w = [w, w(end:-1:1)];
+    v = [v ; v(end:-1:1)];
+end
+
+end
+
+%%%%%%%%%%%%%%%%%%%%%%%%%%%%%%%%%%%%%%%%%%%%%%%%%%%%%%%%%%%%%%%%%%%%%%%%%%%%%
+%% ----------------------- Routines for REC algorithm ---------------------%%
+%%%%%%%%%%%%%%%%%%%%%%%%%%%%%%%%%%%%%%%%%%%%%%%%%%%%%%%%%%%%%%%%%%%%%%%%%%%%%
+function [x, w, v] = rec(n)
+
+% Asymptotic formula (Tricomi) - only for positive x.
+if ( mod(n,2) )
+    s = 1;
+else
+    s = 0;
+end
+k = ((n+s)/2:-1:1).';
+theta = pi*(4*k-1)/(4*n+2);
+x = ( 1 - (n-1)/(8*n^3) - 1/(384*n^4)*(39-28./sin(theta).^2) ).*cos(theta);
+
+% Initialise:
+Pm2 = 1;
+Pm1 = x;
+PPm2 = 0;
+PPm1 = 1;
+dx = inf;
+counter = 0;
+
+% Loop until convergence:
+while ( norm(dx, inf) > eps && counter < 10 )
+    counter = counter + 1;
+    for k = 1:n-1,
+        P = ((2*k+1)*Pm1.*x-k*Pm2)/(k+1);
+        Pm2 = Pm1;
+        Pm1 = P;
+        PP = ((2*k+1)*(Pm2+x.*PPm1)-k*PPm2)/(k+1);
+        PPm2 = PPm1;
+        PPm1 = PP;
+    end
+    % Newton step:
+    dx = -P./PP;
+    % Newton update:
+    x = x + dx;
+    % Reinitialise:
+    Pm2 = 1;
+    Pm1 = x;
+    PPm2 = 0;
+    PPm1 = 1;
+end
+
+% Once more for derivatives:
+for k = 1:n-1,
+    P = ( (2*k+1)*Pm1.*x - k*Pm2 ) / (k+1);
+    Pm2 = Pm1;
+    Pm1 = P;
+    PP = ( (2*k+1)*(Pm2+x.*PPm1) - k*PPm2 ) / (k+1);
+    PPm2 = PPm1;
+    PPm1 = PP;
+end
+
+% [TOD0]: This relation might prove useful?
+%     PP = -n*(x.*P-Pm2)./(1-x.^2);
+
+% Reflect for negative values:
+x = [-x(end:-1:1+s) ; x];
+ders = [PP(end:-1:1+s) ; PP];
+
+% Quadrature weights:
+w = 2./((1-x.^2).*ders.^2)';
+
+% Barycentric weights
+v = 1./ders;
+
+end
+
+%%%%%%%%%%%%%%%%%%%%%%%%%%%%%%%%%%%%%%%%%%%%%%%%%%%%%%%%%%%%%%%%%%%%%%%%%%%%%
+%% -------------------- Routines for ASY algorithm ------------------------%%
+%%%%%%%%%%%%%%%%%%%%%%%%%%%%%%%%%%%%%%%%%%%%%%%%%%%%%%%%%%%%%%%%%%%%%%%%%%%%%
+
+function [x, w, v, t] = asy(n, nout)
+
+% Compute roots of BesselJ(0, x);
+m = ceil(n/2);
+jk = bessel0Roots(m);
+
+% Useful values:
+vn = 1./(n + .5);
+a = jk*vn;
+u = cot(a);
+ua = u.*a;
+u2 = u.^2;
+a2 = a.^2;
+
+% Initialise for storage (so as to only compute once):
+Jk2 = [];
+u3 = []; a3 = [];
+u4 = []; a4 = [];
+u5 = []; a5 = [];
+u6 = []; a6 = [];
+
+% Nodes:
+[x, t] = legpts_nodes();
+
+% Quadrature weights:
+if ( nout > 1 )
+    w = legpts_weights();
+else
+    w = [];
+end
+
+% Barycentric weights:
+if ( nout > 2 )
+    % TODO: Compute bary weights via the given formula in [(6.5)-(6.8), 2]?
+%     v = legpts_baryweights();
+    v = sin(t)./sqrt(2./w);
+    v = v./v(end);
+else
+    v = [];
+end
+
+% Use symmetry:
+if ( ~mod(n, 2) )
+    x = [-x ; x(end:-1:1)];
+    w = [w ; w(end:-1:1)].';
+    v = [v ; v(end:-1:1)];
+    t = [pi-t ; t(end:-1:1)];
+else
+    x = [-x(1:end-1) ; 0 ; x(end-1:-1:1)];
+    w = [w(1:end) ; w(end-1:-1:1)].';
+    v = [v(1:end) ; v(end-1:-1:1)];
+    t = [pi-t ; pi/2 ; t(end-1:-1:1)];
+end
+
+    function [x, t] = legpts_nodes()
+        % TODO: Include higher-order terms (i.e., F_4 and F_5).
+        
+        % Assemble coefficients:
+        F0 = a; 
+        F1 = 1/8*(u.*a-1)./a;
+        if ( n < 1e4 )
+            a3 = a.^3;
+            F2 = 1/384*( 6*a2.*(1+u2) + 25 - u.*(31*u2+33).*a3 )./a3;
+        else
+            F2 = 0;
+        end
+        if ( n < 1e3 )
+            u4 = u.^4;
+            a5 = a.^5;
+            R30 = u.*(2595 + 6350*u2 + 3779*u4)/15360;
+            R31 = -(31*u2 + 11)/1024; 
+            R32 = u/512; 
+            R33 = -25/3072; 
+            R35 = -1073/5120;
+            F3 = R30 + R35./a5 + (1+u2).*(R31./a + R32./a2 + R33./a3);
+        else
+            F3 = 0;
+        end       
+        
+        % The asymptotic expansion for the roots:
+        t = F0 + F1*vn^2 + F2*vn^4 + F3*vn^6;
+        
+        % Convert to physical space:
+        x = cos(t);
+    end
+
+    function w = legpts_weights()
+        % TODO: Include higher-order terms (i.e., W_4 and W_5).
+        
+        % Assemble coefficients:
+        W0 = 1; 
+        W1 = 1/8*(ua + a2 - 1)./a.^2;
+        if ( n < 1e4 )
+            a3 = a.^3;
+            a4 = a2.^2;
+            u4 = u.^4;
+            W2 = 1/384*( 81 - 31*ua - 3*(1-2*u2).*a2 + 6*u.*a3 - ...
+                (27 + 84*u2 + 56*u4).*a4 )./a4;
+        else
+            W2 = 0;
+        end
+        if ( n < 1e3 )
+            u3 = u.^3;
+            u5 = u.^5;
+            u6 = u3.^2;
+            a5 = a.^5;
+            a6 = a3.^2;
+            Q30 = 187/96*u4 + 295/256*u2 + 151/160*u6 + 153/1024;
+            Q31 = -119/768*u.^3 -35/384*u5 - 65/1024*u;
+            Q32 = 5/512 + 7/384*u4 + 15/512*u2; 
+            Q33 = u3/512 - 13/1536*u;
+            Q34 = -7/384*u.^2 + 53/3072; 
+            Q35 = 3749/15360*u; 
+            Q36 = -1125/1024;
+            W3 = Q30 + Q31./a + Q32./a2 + Q33./a3 + Q34./a4 + ...
+                Q35./a5 + Q36./a6;
+        else
+            W3 = 0;
+        end
+        
+        % Compute the values of Bessel1(j0k)^2:
+        Jk2 = bessel12atj0k(m);
+        
+        % The asymptotic expansion for the weights:
+        w = 2./((Jk2/vn.^2).*(a./sin(a)).*(W0 + W1*vn^2 + W2*vn^4 + W3*vn^6));
+        
+    end
+%     function v = legpts_baryweights()
+%         % TODO: Include higher-order terms (i.e., V_4 and V_5).
+% 
+%         % Assemble coefficients:
+%         L0 = 1; 
+%         L1 = 1/16*(3*(ua).^2 - 3*ua - (a2-1).*(u2+1) - u2 )./a2;
+%         if ( n < 1e4 )
+%             L2 = 1/512*( 44*ua + 4*ua.^3 + 22*u.*a3 - 4*ua.^4 + 7*ua.^2 - ...
+%                 4*u2.*a4 - 8*a2 + 21*a4 - 51 )./a4;
+%         else
+%             L2 = 0;
+%         end
+%         if ( n < 1e3 )
+%             V30 = -3353/6144*u4 - 671/8192 - 1663/4096*u2 - 3329/15360*u6;
+%             V31 = -5/2048*u5 - 47/8192*u - 7/2048*u3;
+%             V32 = 1/4096*u4 + 5/8192*u2 + 43/8192;
+%             V33 = -227/12288*u - 85/24576*u3; 
+%             V34 = -149/8192*u2 + 145/8192; 
+%             V35 = -11861/40960*u; 
+%             V36 = 4343/8192;
+%             L3 = V30 + V31./a + V32./a2 + V33./a3 + V34./a4 + ...
+%                 V35./a5 + V36./a6;
+%         else
+%             L3 = 0;
+%         end
+% 
+%         % The asymptotic expansion for the weights:
+%         v = vn.*sqrt(sin(a).^3./(a.*Jk2)).*(L0 + L1*vn^2 + L2*vn^4 + L3*vn^6);
+%     end
+
+end
+
+function jk = bessel0Roots(m)
+%BESSEL0ROOTS    Roots of the function bessel(0,x).
+% BESSEL0ROOTS(M) returns the first M roots of besselj(0, x).
+
+% Initialise storage:
+jk = zeros(m, 1);
+
+%%
+% First 20 roots are precomputed (using Wolfram Alpha):
+jk(1:20) = [2.4048255576957728
+            5.5200781102863106
+            8.6537279129110122
+            11.791534439014281
+            14.930917708487785
+            18.071063967910922
+            21.211636629879258
+            24.352471530749302
+            27.493479132040254
+            30.634606468431975
+            33.775820213573568
+            36.917098353664044
+            40.058425764628239
+            43.199791713176730
+            46.341188371661814
+            49.482609897397817
+            52.624051841114996
+            55.765510755019979
+            58.906983926080942
+            62.048469190227170];
+if ( m <= 20 )
+    jk = jk(1:m);
+    return
+end
+
+%%
+% Use McMahon's expansion for the remainder (NIST, 10.21.19):
+p = [1071187749376/315, 0, -401743168/105, 0, 120928/15, 0, -124/3, 0, 1, 0];
+k = (21:m).';
+ak = pi*(k-.25);
+% jk(k) = ak + polyval(p, .125./ak);
+ak82 = (.125./ak).^2;
+jk(k) = ak + .125./ak.*(1 + ak82.*(p(7) + ak82.*(p(5) + ak82.*(p(3) + ...
+    ak82.*p(1)))));
+
+end
+
+function Jk2 = bessel12atj0k(m)
+%BESSEL12ATJ0k   Evalute besselj(1,x).^2 at roots of besselj(0,x).
+% BESSEL12ATJ0K(M) return besselj(1, bessel0Roots(m)).^2.
+
+% Initialise storage:
+Jk2 = zeros(m, 1);
+
+% First 10 values are precomputed (using Wolfram Alpha):
+Jk2(1:10) = [   0.2695141239419169
+                0.1157801385822037
+                0.07368635113640822
+                0.05403757319811628
+                0.04266142901724309
+                0.03524210349099610
+                0.03002107010305467
+                0.02614739149530809
+                0.02315912182469139
+                0.02078382912226786];
+if ( m <= 10 )
+    Jk2 = Jk2(1:m);
+    return
+end
+
+% Use Taylor series of (NIST, 10.17.3) and McMahon's expansion (NIST, 10.21.19):
+k = (11:m).';
+ak = pi*(k-.25);
+ak2inv = (1./ak).^2;
+c = [-171497088497/15206400, 461797/1152, -172913/8064, 151/80, -7/24, 0, 2];
+% Jk2(k) = 1./(pi*ak).*polyval(c, ak2inv);
+Jk2(k) = 1./(pi*ak).*(c(7) + ak2inv.^2.*(c(5) + ak2inv.*(c(4) + ...
+    ak2inv.*(c(3) + ak2inv.*(c(2)+ak2inv.*c(1))))));
+
+end