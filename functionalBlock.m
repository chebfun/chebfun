classdef functionalBlock < linBlock
%FUNCTIONALBLOCK  Linear map of function to scalar.
%   This class is not intended to be called directly by the end user.
%
%   See also LINBLOCK, LINOP, CHEBOP, CHEBOPPREF.

% Copyright 2013 by The University of Oxford and The Chebfun Developers.
% See http://www.chebfun.org/ for Chebfun information.

%%%%%%%%%%%%%%%%%%%%%%%%%%%%%%%%%%%%%%%%%%%%%%%%%%%%%%%%%%%%%%%%%%%%%%%%%%%%%%%%
% Developer notes
%
% One of the two concrete implementations of the abstract type LINBLOCK.
% Functionals can be composed with operators, added, and applied to CHEBFUN
% objects.
%%%%%%%%%%%%%%%%%%%%%%%%%%%%%%%%%%%%%%%%%%%%%%%%%%%%%%%%%%%%%%%%%%%%%%%%%%%%%%%%

    methods
        function A = functionalBlock(domain)
        % FUNCTIONALBLOCK constructor, simply calls the LINBLOCK
        % constructor.
            A = A@linBlock(domain);
        end

        function varargout = size(A, dim) %#ok<INUSL>
        %SIZE   Size of a FUNCTIONALBLOCK.
        %   The commands
        %       S = SIZE(A)
        %       [M, N] = SIZE(A)
        %       P = SIZE(A, K)
        %   return the results expected from standard MATLAB syntax.

            % A FUNCTIONALBLOCK is always of dimensions 1 x Inf.
            m = [1, Inf];
            if nargin > 1
                varargout = {m(dim)};
            elseif nargout <= 1
                varargout = {m};
            else
                varargout = {m(1) m(2)};
            end
        end

        function A = uminus(A)
            % Unary minus of a FUNCTIONALBLOCK
            A.stack = @(z) -A.stack(z);
        end

        function C = mtimes(A, B)
        %*   Functional composition, multiplication or application.
        %
        %   C = A*B, where A is a FUNCTIONALBLOCK and B is an OPERATORBLOCK,
        %   returns the FUNCTIONALBLOCK C which is the the result of composing
        %   the operators A and B.
        %
        %   C = A*B, or C = B*A,  where A is a FUNCTIONALBLOCK and B is a
        %   scalar, returns the FUNCTIONALBLOCK C which is the the result of
        %   multiplying A with B.
        %
        %   C = A*F, where A is a FUNCTIONALBLOCK and F is a CHEBFUN, returns
        %   the CHEBFUN C which is the the result of applying A to F.


            % Allow functional * scalar, but put the scalar first.
            if ( isnumeric(B) && (length(B) == 1) )
                temp = A;
                A = B;
                B = temp;
            end

            if ( isa(B, 'chebfun') )
                % Apply functional to chebfun.
                C = toFunction(A);
                C = C(B);
            elseif ( isnumeric(A) )
                % Mulitply functional by scalar.
                C = functionalBlock(B.domain);
                C.stack = @(z) A*B.stack(z);
                C.diffOrder = B.diffOrder;
                C.iszero = ( (A == 0) || B.iszero ); 
            elseif ( isa(B, 'operatorBlock') )
                % Compose functional with operator.
                C = functionalBlock(A.domain);
                C.stack = @(z) A.stack(z) * B.stack(z);
                C.diffOrder = A.diffOrder + B.diffOrder;
<<<<<<< HEAD
                C.iszero = A.iszero || B.iszero;
            else 
=======
            else
>>>>>>> 292de05a
                error('Unrecognized operand types.')
            end
        end

        function C = plus(A, B)
        %+   Functional addition.
        %
        %   C = A + B, where A and B are both FUNCTIONALBLOCK objects, returns the
        %   FUNCTIONALBLOCK C that is the result of adding the operators A and B.
            C = functionalBlock(A.domain);
            C.stack = @(z) A.stack(z) + B.stack(z);
            C.diffOrder = max(A.diffOrder, B.diffOrder);
            C.iszero = A.iszero && B.iszero;
        end        
        
        function out = iszero(A)
            out = A.iszero;
        end

    end

    methods (Static = true)

        function F = dot(f)   % synonym for inner()
        %FUNCTIONALBLOCK.DOT   Synonym for FUNCTIONALBLOCK.INNER.
        %
        % See also FUNCTIONALBLOCK.INNER.
            F = inner(f);
        end

        function E = eval(varargin)
        %EVAL(DOMAIN)   Evaluation functional generator.
        %
        %   EVAL(D) is a function E such that E(X) is an evaluator at X
        %   for X in the domain D.
        %
        % See also FEVAL.
            E = @(x) functionalBlock.feval(x, varargin{:});
        end

        function J = jump(location,domain,order)
        %JUMP   Jump at a point.
        %
        %   JUMP(LOC,DOMAIN,ORDER) returns a functional evaluating the jump
        %   (difference of limit from right minus limit from left) in derivative
        %   ORDER at the point LOC.

            % Introduce the jump location as a breakpoint.
            withBreak = sort( [ domain location ] );
            domain = chebfun.mergeDomains(domain,withBreak);

            Er = functionalBlock.feval(location,domain,1);
            El = functionalBlock.feval(location,domain,-1);
            J = (Er-El)*operatorBlock.diff(domain,order);
        end

        function J = jumpAt(domain)
        %JUMPAT   Jump generator.
        %
        %   JUMP(DOMAIN) returns a callable function JMP. JMP(LOC,ORDER) calls
        %   functionalBlock.jump(LOC,DOMAIN,ORDER).
            J = @(loc,order) functionalBlock.jump(loc,domain,order);
        end

        function E = feval(location, varargin)
        %FEVAL   Point evaluation functional.
        %
        %   F = FUNCTIONALBLOCK.FEVAL(LOC,DOMAIN) returns a functional F such that
        %   F*u is u(LOC) for a chebfun u defined on the domain DOMAIN.
        %
        %   FUNCTIONALBLOCK.FEVAL(LOC,DOMAIN,DIREC) adds a direction to the
        %   evaluation point: 'left', '-', or -1 to get the limit approaching from
        %   the left, and 'right', '+', or +1 to get the limit approaching from
        %   the right.
        %
        % See also FUNCTIONALBLOCK.EVAL.

            % Use inputParser to parse the arguments to the method.
            p = inputParser;
            addRequired(p, 'location');
            pref = cheboppref;
            addOptional(p, 'domain', pref.domain, @isnumeric);
            valid = @(x) ischar(x) || isnumeric(x);
            addOptional(p, 'direction', 0, valid);
            parse(p, location, varargin{:});
            location = p.Results.location;
            domain = p.Results.domain;
            direction = p.Results.direction;

            % Sanity check.
            if ( location < domain(1) ) || ( location > domain(end) )
                error('Evaluation location is not in the domain.')
            end

            % Convert direction argument into a number.
            if ischar(direction)
                if any( strncmpi(direction, {'left', '-'}, 1) )
                    direction = -1;
                elseif any( strncmpi(direction, {'right', '+'}, 1) )
                    direction = +1;
                else
                    error(['Direction must be ''left'', ''right'', ' ...
                        '''+'', or ''-''.'])
                end
            end

            % Create the FUNCTIONALBLOCK with information now available.
            E = functionalBlock(domain);
            E.stack = @(z) feval(z, location, direction);
        end

        function F = inner(f, domain)
            %FUNCTIONALBLOCK.INNER   Inner product functional
            %
            %   FUNCTIONALBLOCK(F) is the functional mapping a function to
            %   its inner product with the chebfun F.
            %
            %   FUNCTIONALBLOCK.INNER(F, DOMAIN) returns the functional on the
            %   interval DOMAIN that maps a function to its inner product with
            %   the chebfun F.
            if ( nargin == 1 )
                F = functionalBlock(f.domain);
            else
                F = functionalBlock(domain);
            end
            F.stack = @(z) inner(z, f);
            F.diffOrder = 0;
        end

        function S = sum(domain)
        %FUNCTIONALBLOCK.SUM   Definite integration functional.
        %
        %   S = FUNCTIONALBLOCK.SUM(DOMAIN) returns the definite integration
        %   functional on the domain DOMAIN (i.e. the functional that maps a
        %   function to its definite integral).
            pref = cheboppref;
            if ( nargin == 0 )
                domain = pref.domain;
            end

            % Create the FUNCTIONALBLOCK with information now available.
            S = functionalBlock(domain);
            S.stack = @(z) sum(z);
            S.diffOrder = -1;
        end

        function Z = zero(domain)
        %FUNCTIONALBLOCK.ZERO   Zero functional.
        %
        %   Z = FUNCTIONALBLOCK.ZERO(DOMAIN) returns the zero functional for
        %   functions on the domain DOMAIN (i.e., the functional that maps all
        %   functions to 0 on the same domain).
            pref = cheboppref;
            if ( nargin == 0 )
                domain = pref.domain;
            end

            % Create the FUNCTIONALBLOCK with information now available.
            Z = functionalBlock(domain);
            Z.stack = @(z) zero(z);
            Z.diffOrder = 0;
            
            % This is the zero functional:
            Z.iszero = true;
        end
    end

end<|MERGE_RESOLUTION|>--- conflicted
+++ resolved
@@ -83,12 +83,7 @@
                 C = functionalBlock(A.domain);
                 C.stack = @(z) A.stack(z) * B.stack(z);
                 C.diffOrder = A.diffOrder + B.diffOrder;
-<<<<<<< HEAD
-                C.iszero = A.iszero || B.iszero;
-            else 
-=======
             else
->>>>>>> 292de05a
                 error('Unrecognized operand types.')
             end
         end
