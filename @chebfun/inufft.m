--- conflicted
+++ resolved
@@ -142,12 +142,6 @@
 
 % Conjugate gradient method on normal equations:
 AFun = @(c) fastToeplitz(col, row, c);
-<<<<<<< HEAD
-[c, ~] = pcg(AFun, pct(f), 100*tol, 50);
-
-% Plan: 
-p = @(f) pcg(AFun, pct(f), 100*tol, 50);
-=======
 
     % Plan: 
     function c = plan2(f)
@@ -166,7 +160,6 @@
         
 p = @plan2;
 
->>>>>>> 1042dcc2
 end
 
 function b = fastToeplitz(col, row, x)
