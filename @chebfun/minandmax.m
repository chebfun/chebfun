function [y, x] = minandmax(f, flag, dim)
%MINANDMAX   Minimum and maximum values of a CHEBFUN.
%   Y = MINANDMAX(F) returns the range of the CHEBFUN F such that Y(1,1) =
%   min(F) and Y(2,1) = max(F).
%
%   [Y, X] = MINANDMAX(F) returns also points X such that F(X(j,1)) = Y(j,1), j
%   = 1, 2.
%
%   [Y, X] = MINANDMAX(F, 'local') returns not just the global minimum and
%   maximum values, but all of the local extrema (i.e., local min and max).
%   Note that point values are not regarded as local extrema.
%
%   If F is complex-valued, absolute values are taken to determine extrema, but
%   the resulting values correspond to those of the original function.
%   
%   If F is array-valued, then the columns of X and Y correspond to the columns
%   of F. NaNs are used to pad Y and X when the 'local' flag is used and the
%   columns are not of the same length.
%
%   MINANDMAX(F, [], DIM) computes the minimum and maximum of the CHEBFUN F in
%   the dimension DIM. If DIM = 1 and F is a column CHEBFUN or DIM = 2 and F is
%   a row CHEBFUN, this is equivalent to MINANDMAX(F). Othewise, MINANDMAX(F,
%   [], DIM) returns CHEBFUNs of the minimum and maximum across the discrete
%   dimension of F.
%
% See also MAX, MIN.

% Copyright 2014 by The University of Oxford and The Chebfun Developers.
% See http://www.chebfun.org/ for Chebfun information.

% Trivial empty case
if ( isempty(f) )
    x = [];
    y = [];
    return
end

if ( (nargin == 3) && (dim ~= 1 + f(1).isTransposed) )
    y = chebfun();
    y(1) = min(f, [], dim);
    y(2) = max(f, [], dim);    
    return
end
    
% Number of columns of an array-valued CHEBFUN:
numCols = numColumns(f);

if ( (nargin > 1) && strcmpi(flag, 'local') )
    % Deal with local case:
    [y, x] = localMinAndMax(f);
    return
end

% Deal with array-valued case:
if ( numCols > 1 )
    f = mat2cell(f);
    x = zeros(2, numCols);
    y = zeros(2, numCols);
    for k = 1:numel(f)
        [y(:,k), x(:,k)] = minandmax(f{k});
    end
    return
end

% NOTE: From here onwards, f will only be a scalar-valued CHEBFUN.

% %%%%%%%%%%%%%%%%%%%%%%%%%%%%%%%%%%%%%%%%%%%%%%%%%%%%%%%%%%%%%%%%%%%%%%%%%%%%%%
% Deal with complex case:
if ( ~isreal(f) )
    realf = real(f);
    imagf = imag(f);
    g = realf.*realf + imagf.*imagf;
    g = simplify(g);
<<<<<<< HEAD
    [~, x] = minandmax(g);
=======
    [z, x] = minandmax(g);
    z = sqrt(z);
>>>>>>> 54c682e3
    y = feval(f, x);
    
    % We should now have that abs(y) = z, however this can go wrong if the max
    % or min happens to occur at a breakpoint. If this is the case, we fix
    % things up by evaluating to the left of the break. If we still don't have
    % abs(y) = z, we evaluate to the right of the break. See #161.
    tol = 100*eps(z);
    idx = abs(abs(y) - z) < tol;
    if ( ~all(idx(:)) )
        yl = feval(f, x, 'left');         % Evaluate to the left:
        idxl = ~idx & abs(abs(yl) - z) < tol; % Take these values from the left.
        y(idxl) = yl(idxl);               % Take the value of y from the left.
        x(idxl) = x(idxl) - eps(x(idxl)); % Shift x left by a tiny amount.
        idx = idx | idxl;                 % Merge index.
        if ( ~all(idx(:)) )               % Still not OK!
            yr = feval(f, x, 'right');    % Evaluate to the right:
            idxr = ~idx & abs(abs(yr) - z) < tol; % Take these vals from right.
            y(idxr) = yr(idxr);                % Take value of y from the right.
            x(idxr) = x(idxr) + eps(x(idxr));  % Shift x right by a tiny amount.
            idx = idx | idxr;                  % Merge index.
            if ( ~all(idx) )                   % Throw warning if still not OK.
                warning('CHEBFUN:minandmax:complexfail', ...
                    'Something has gone wrong in locating complex-valued min/max.');
            end
        end
    end 
    
    return
    
end

% NOTE: From here onwards, f will only be a real-scalar-valued CHEBFUN.

% %%%%%%%%%%%%%%%%%%%%%%%%%%%%%%% SMOOTH PART %%%%%%%%%%%%%%%%%%%%%%%%%%%%%%%%%%
dom = f.domain;
nfuns = numel(f.funs);
yy = zeros(nfuns, 2);
xx = zeros(nfuns, 2);
for k = 1:nfuns
    [yy(k,:), xx(k,:)] = minandmax(f.funs{k});
end
[y(1), I1] = min(yy(:,1));
[y(2), I2] = max(yy(:,2));

x(1) = xx(I1,1);
x(2) = xx(I2,2);

% %%%%%%%%%%%%%%%%%%%%%%%%%%%% BREAKPOINT VALUES %%%%%%%%%%%%%%%%%%%%%%%%%%%%%%%
ind = find(f.pointValues(:,1) < y(1));
if ( ~isempty(ind) )
    [y(1), k] = min(f.pointValues(ind,1));
    x(1) = dom(ind(k));
end
ind = find(f.pointValues(:,1) > y(2));
if ~isempty(ind)
    [y(2), k] = max(f.pointValues(ind,1));
    x(2) = dom(ind(k));
end

% Output column vector:
y = y.';
x = x.';

end

% %%%%%%%%%%%%%%%%%%%%%%%%%%%% LOCAL EXTREMA %%%%%%%%%%%%%%%%%%%%%%%%%%%%%%%%%%%
function [y, x] = localMinAndMax(f)
%LOCALMINANDMAX   Compute local extrema of f.

% Compute the turning points:
df = diff(f);
% Ensure endpoints are included:
for k = 1:numel(df)
    df(k).pointValues([1,end],:) = 0;
end
% Call ROOTS():
x = roots(df);

% Evaluate the function at the turning points:
y = zeros(size(x));
for k = 1:size(x, 2)
    % Evaluate at the kth column in x:
    tmp = feval(f, x(:,k));
    % Extract the kth column in the output:
    y(:,k) = tmp(:,k);
end
% Ensure f(NaN) = NaN for array-valued CHEBFUN objects:
y(isnan(x)) = NaN;

end<|MERGE_RESOLUTION|>--- conflicted
+++ resolved
@@ -71,12 +71,8 @@
     imagf = imag(f);
     g = realf.*realf + imagf.*imagf;
     g = simplify(g);
-<<<<<<< HEAD
-    [~, x] = minandmax(g);
-=======
     [z, x] = minandmax(g);
     z = sqrt(z);
->>>>>>> 54c682e3
     y = feval(f, x);
     
     % We should now have that abs(y) = z, however this can go wrong if the max
