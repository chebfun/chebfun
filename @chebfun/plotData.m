--- conflicted
+++ resolved
@@ -23,11 +23,7 @@
 
 % Initialise the output structure:
 data = struct('xLine', [], 'yLine', [], 'xPoints', [], 'yPoints', [], ...
-<<<<<<< HEAD
     'xJumps', [], 'yJumps', [], 'xDeltas', [], 'yDeltas', [], 'yLim', []);
-=======
-    'xJumps', [], 'yJumps', [], 'xLim', [], 'yLim', []);
->>>>>>> a25fdfc4
 
 yLim = [inf, -inf];
 xLim = [inf, -inf];
