function F = real(F)
%REAL   Complex real part of a CHEBFUN.
%   REAL(F) is the real part of F.
%
% See also IMAG, ISREAL.

% Copyright 2013 by The University of Oxford and The Chebfun Developers.
% See http://www.chebfun.org for Chebfun information.

% Handle the empty case:
if ( isempty(F) )
    return
end

<<<<<<< HEAD
% Take real part of the pointValues:
f.pointValues = real(f.pointValues);
=======
for j = 1:numel(F)
    % Take real part of the impulses:
    % [TODO]:  Is this the right thing to do for higher-order impulses?
    F(j).impulses = real(F(j).impulses);
>>>>>>> 7712d8ee

    % Take real part of the FUNs:
    for k = 1:numel(F(j).funs)
        F(j).funs{k} = real(F(j).funs{k});
    end
end

end<|MERGE_RESOLUTION|>--- conflicted
+++ resolved
@@ -12,15 +12,9 @@
     return
 end
 
-<<<<<<< HEAD
-% Take real part of the pointValues:
-f.pointValues = real(f.pointValues);
-=======
 for j = 1:numel(F)
-    % Take real part of the impulses:
-    % [TODO]:  Is this the right thing to do for higher-order impulses?
-    F(j).impulses = real(F(j).impulses);
->>>>>>> 7712d8ee
+    % Take real part of the pointValues:
+    F(j).pointValues = real(F(j).pointValues);
 
     % Take real part of the FUNs:
     for k = 1:numel(F(j).funs)
