--- conflicted
+++ resolved
@@ -137,7 +137,6 @@
 
 %% POINTVALUES:
 % If the evaluation point corresponds to a breakpoint, we get the value from
-<<<<<<< HEAD
 % pointValues. 
 
 % Loop over the FUNs:
@@ -145,24 +144,7 @@
     index = x == dom(k);
     if ( any(index) )
         pointValues = repmat(f.pointValues(k,:), sum(index), 1);
-        fx(index,:) = pointValues;
-=======
-% imps. If there is only one row, the value is given by the corresponding entry
-% in that row. If the second row is nonzero the value is -inf or inf
-% corresponding to the sign of the entry in the 2nd row. If the entry in the
-% corresponding 3rd or higher rows is nonzero, we return NaN.
-
-higherImpulses = f.impulses(:,:,2:end);
-% Only one row:
-if ( ~any(higherImpulses(:)) )
-    % Loop over the FUNs:
-    for k = 1:numFuns + 1
-        index = x == dom(k);
-        if ( any(index) )
-            imps = repmat(f.impulses(k,:,1), sum(index), 1);
-            out(index,:) = imps;
-        end
->>>>>>> 7712d8ee
+        out(index,:) = pointValues;
     end
 end
     
