function f = addBreaksAtRoots(f, tol)
%ADDBREAKSATROOTS   Add breaks at appropriate roots of a CHEBFUN
%   ADDBREAKSATROOTS(F) introduces breakpoints at certain roots in the interior
%   of the domain of a CHEBFUN F. In particular, breaks are introduced at each
%   of the roots returned by ROOTS(F, 'nozerofun', 'nojump', 'noimps'), except
%   those which are deemed too close together or too close to existing
%   breakpoints.
%
%   ADDBREAKSATROOTS(F, TOL) provides a lower bound for the tolerance used in
%   the above exceptions.
%
%   If F is array-valued, breaks will be introduced in each of the columns at
%   unique(ROOTS(F)).
%
% See also ADDBREAKS, ROOTS, GETROOTSFORBREAKS, DEFINEPOINT.

% Copyright 2013 by The University of Oxford and The Chebfun Developers.
% See http://www.chebfun.org for Chebfun information.

%TODO: return a quasimatrix from array-valued CHEBFUN input?

% Parse inputs:
if ( nargin == 1 )
    tol = 0;
elseif ( isa(tol, 'chebpref') )
    tol = tol.techPrefs.eps;
end

for k = 1:numel(f)
    f(k) = columnAddBreaksAtRoots(f(k), tol);
end

end

function f = columnAddBreaksAtRoots(f, tol)

% Get the roots:
[rBreaks, rAll] = getRootsForBreaks(f, tol);

% Add new breaks if required:
<<<<<<< HEAD
if ( ~isempty(r) )
    % Get the domain with the new breakpoints: (union is not required, by above)
    dom = unique([f.domain, r.']);
    
    % Introduce these breakpoints into f:
    f = restrict(f, dom);

    % Enforce zero piont values at roots:
    for k = 1:min(size(f))
        % TODO: Allow a tolerance?
        f.pointValues(ismember(dom, rAll(:,k)), k, :) = 0;
=======
if ( ~isempty(rBreaks) )
    oldDomain = f.domain;
    f = addBreaks(f, rBreaks, tol);

    % Enforce zero impulses at roots only if new breakpoints were added (i.e.,
    % the roots were not too close to existing breakpoints):
    if ( ~isequal(f.domain, oldDomain) )
        for k = 1:min(size(f))
            % TODO: Allow a tolerance?
            f.impulses(ismember(f.domain, rAll(:,k)), k, :) = 0;
        end
>>>>>>> 7712d8ee
    end
end

end<|MERGE_RESOLUTION|>--- conflicted
+++ resolved
@@ -38,19 +38,6 @@
 [rBreaks, rAll] = getRootsForBreaks(f, tol);
 
 % Add new breaks if required:
-<<<<<<< HEAD
-if ( ~isempty(r) )
-    % Get the domain with the new breakpoints: (union is not required, by above)
-    dom = unique([f.domain, r.']);
-    
-    % Introduce these breakpoints into f:
-    f = restrict(f, dom);
-
-    % Enforce zero piont values at roots:
-    for k = 1:min(size(f))
-        % TODO: Allow a tolerance?
-        f.pointValues(ismember(dom, rAll(:,k)), k, :) = 0;
-=======
 if ( ~isempty(rBreaks) )
     oldDomain = f.domain;
     f = addBreaks(f, rBreaks, tol);
@@ -60,9 +47,8 @@
     if ( ~isequal(f.domain, oldDomain) )
         for k = 1:min(size(f))
             % TODO: Allow a tolerance?
-            f.impulses(ismember(f.domain, rAll(:,k)), k, :) = 0;
+            f.pointValues(ismember(f.domain, rAll(:,k)), k, :) = 0;
         end
->>>>>>> 7712d8ee
     end
 end
 
