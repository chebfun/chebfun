--- conflicted
+++ resolved
@@ -67,11 +67,7 @@
 % Initialise the FUN array:
 funs{numIntervals} = fun.constructor();
 
-<<<<<<< HEAD
 % We only want to throw the warning 'CHEBFUN:constructor:resolved'once:
-=======
-% We only want to throw this warning once:
->>>>>>> a3b34f25
 warningThrown = false;
 
 singDetect = pref.enableSingularityDetection;
