--- conflicted
+++ resolved
@@ -49,10 +49,9 @@
     p = p_interp;
     
 else
-<<<<<<< HEAD
     
     sums = sign(feval(f-p_interp, a)) * intpsign(n, r);
-    sumshistory = norm( sums );
+    sumshistory = norm( sums, inf);
     
     itwatson = 100;
     for ii = 1:itwatson % Watson update
@@ -78,59 +77,18 @@
             p_interp = pnow + gam*dp;
             r = roots(f-p_interp);
             sums = sign(feval(f-p_interp, a))*intpsign(n,r);
-            if ( norm(sums,inf)<sumshistory(end) && length(r)>=n+1 )
+            if ( norm(sums,inf)<sumshistory && length(r)>=n+1 )
                 break
             end
             gam = gam*.8;
         end
-        sumshistory = [sumshistory norm(sums)];
+        sumshistory = norm(sums, inf);
         
         if ( sumshistory(end) < 1e-10 )
             break
         end
     end
     p = p_interp;
-    return
-=======
-    sumshistory = inf;
-    % This is the difficult case. We proceed with an iterative procedure: 
-    ptmp = p_interp; 
-xi = 0:n;
-itwatson = 30; 
-for ii = 1:itwatson % Watson update
-g = sign(feval(f,a)-feval(ptmp,a))*intpsign(n,f,ptmp);
-
-T = chebpoly(0:n);
-A = feval(T,r);
-dfp = diff(f-ptmp);
-D = zeros(1,length(r));
-for jj = 1:length(r)
-    D(jj) = feval(dfp,r(jj));
-end
-%D = diag(abs(D))/2; H = A'*inv(D)*A;
-D = diag(2./abs(D)); H = A'*D*A;
-if cond(H)>1e10, keyboard, H = H+norm(H)*eye(size(H))*1e-8; end
-dc = H\(g');
-
-dp = chebfun(dc,'coeffs'); % update poly
-
-gam = 1; 
-pnow = ptmp; 
-while gam>1e-5
-r = roots(f-ptmp);    
-ptmp = pnow + gam*dp;
-sums = sign(feval(f,a)-feval(ptmp,a))*intpsign(length(xi)-1,f,ptmp);
-if norm(sums)<sumshistory(end) & length(r)>=n+1, break, end
-    gam = gam*.8; 
-    [gam norm(sums)]
-end
-sumshistory = [sumshistory norm(sums)]
-
-if sumshistory(end)<1e-10, 'L1min converged', break; end
-end
-
-p = p_interp;
->>>>>>> 8273b723
 end
 end
 
