classdef chebfun
%CHEBFUN   CHEBFUN class for representing functions on [a,b].
%
%   Class for approximating functions defined on finite, semi-infinite, or
%   doubly-infinite intervals [a,b]. Functions may be smooth, piecewise smooth,
%   weakly singular, or blow up on the interval.
%
% CHEBFUN(F) constructs a CHEBFUN object representing the function F on the
% interval [-1,1]. F may be a string, e.g., 'sin(x)', a function handle, e.g.,
% @(x) x.^2 + 2*x + 1, or a vector of numbers. In the first two instances, F
% should be "vectorized" in the sense that it may be evaluated at a column
% vector of points x(:) in [-1,1] and return an output of size NxM where N =
% length(x(:)). If this is not possible then the flag CHEBFUN(F, 'vectorize')
% should be passed. CHEBFUN(F, 'vectorcheck', 'off') disables the automatic
% checking for vector input. Additionally, F may be a CHEBFUN, in which case
% CHEBFUN(F) is equivalent to CHEBFUN(@(X) FEVAL(F, X)). CHEBFUN() returns an
% empty CHEBFUN object.
%
% CHEBFUN(F, [A, B]) specifies an interval [A,B] on which the CHEBFUN is
% defined, where A and/or B may be infinite. CHEBFUN(F, ENDS), where ENDS is a
% 1x(K+1) vector of unique ascending values, specifies a piecewise smooth
% CHEBFUN defined on the interval [ENDS(1), ENDS(K+1)] with additional interior
% breaks at ENDS(2), ..., ENDS(K). Specifying these breaks can be particularly
% useful if F is known to have discontinuities. For example,
%   CHEBFUN(@(x) abs(x), [-1, 0, 1]).
% If a domain is passed to the constructor, it should always be the 2nd input.
%
% CHEBFUN(F, N) constructs a CHEBFUN object obtained by interpolating F on an N
% point Chebyshev grid of the second kind in [-1,1]. Note that this is
% different from CHEBFUN(F, 'trunc', N), which is described below.
% 
% CHEBFUN(A) or CHEBFUN(A, 'chebkind', 2), where A is an Nx1 matrix, constructs
% a CHEBFUN object which interpolates the data in A on an N-point Chebyshev grid
% of the second kind (see >> help chebpts). CHEBFUN(A, 'chebkind', 1) and
% CHEBFUN(A, 'equi') are similar, but here the data is assumed to come from a
% 1st-kind Chebyshev or equispaced grid linspace(-1, 1, N), respectively. (In
% the latter case, a smooth interpolant is constructed using an adaptive
% Floater-Hormann scheme [Numer. Math. 107, 315-331 (2007)].). CHEBFUN(F, N) or
% CHEBFUN(F, N, 'chebkind', 2) is equivalent to CHEBFUN(feval(F, chebpts(N)).
%
% CHEBFUN(C, 'coeffs'), where C is an Nx1 matrix, constructs a CHEBFUN object
% representing the polynomial C(1) T_0(x) + ... + C(N) T_(N-1)(x),
% where T_K(x) denotes the K-th Chebyshev polynomial. This is equivalent to
% CHEBFUN({{[], C}}). C may also be an NxM matrix, as described below.
%
% CHEBFUN(F, ...), where F is an NxM matrix or an array-valued function handle,
% returns an "array-valued" CHEBFUN. For example,
%   CHEBFUN(rand(14, 2))
% or
%   CHEBFUN(@(x) [sin(x), cos(x)])
% Note that each column in an array-valued CHEBFUN object is discretized in the
% same way (i.e., the same breakpoint locations and the same underlying
% representation). For more details see ">> help quasimatrix". Note the
% difference between
%   CHEBFUN(@(x) [sin(x), cos(x)], [-1, 0, 1])
% and
%   CHEBFUN({@(x) sin(x), @(x) cos(x)}, [-1, 0, 1]).
% The former constructs an array-valued CHEBFUN with both columns defined on the
% domain [-1, 0, 1]. The latter defines a single column CHEBFUN which represents
% sin(x) in the interval [-1, 0) and cos(x) on the interval (0, 1]. 
%
% CHEBFUN({F1,...,Fk}, ENDS) constructs a piecewise smooth CHEBFUN which
% represents Fj on the interval [ENDS(j), END(j+1)]. Each entry Fj may be a
% string, function handle, or vector of doubles. For example
%   CHEBFUN({@(x) sin(x), @(x) cos(x)}, [-1, 0, 1])
%
% CHEBFUN(F, PREF) or CHEBFUN(F, [A, B], PREF) constructs a CHEBFUN object from
% F with the options determined by the CHEBFUNPREF object PREF. Construction
% time options may also be passed directly to the constructor in the form
% CHEBFUN(F, [A, B], PROP1, VAL1, PROP2, VAL2, ...). (See CHEBFUNPREF for
% details of the various preference options and their defaults.). In
% particular, CHEBFUN(F, 'splitting', 'on') allows the constructor to
% adaptively determine breakpoints to better represent piecewise smooth
% functions F. For example,
%   CHEBFUN(@(x) sign(x - .3), [-1, 1], 'splitting', 'on')
% CHEBFUN(F, 'extrapolate', 'on') prevents the constructor from evaluating the
% function F at the endpoints of the domain.
%
% If PROP/VAL and PREF inputs are mixed in a single constructor call, the
% preferences determined by the PROP/VAL inputs take priority over those
% determined by PREF.  At most one PREF input may be supplied to the
% constructor at any time.
%
% CHEBFUN(F, 'trunc', N) returns a smooth N-point CHEBFUN constructed by
% computing the first N Chebyshev coefficients from their integral form, rather
% than by interpolation at Chebyshev points.
%
% CHEBFUN(F, 'trig') constructs a CHEBFUN object representing a smooth and
% periodic function F on the interval [-1,1]. The resulting CHEBFUN is
% represented using a Fourier series. All operations done on F should preserve
% smoothness and periodicity, otherwise results are casted into chebfuns 
% represented by Chebyshev rather than Fourier series. Similar options
% as discussed above may be combined with the 'trig' flag, with exception to
% the 'chebkind' and 'splitting' flags.
%
% CHEBFUN(F, 'periodic') is the same as CHEBFUN(F, 'trig').
%
% CHEBFUN(F, ..., 'doubleLength') constructs a chebfun with twice the
% polynomial degree of that chosen by the Chebfun constructor algorithm.
% If LENGTH(F) == N, then LENGTH(CHEBFUN(F,'doubleLength')) == 2*N-1.
%
% CHEBFUN --UPDATE can be used to update to the latest stable release of CHEBFUN
% (obviously an internet connection is required!). CHEBFUN --UPDATE-DEVEL will
% update to the latest development release, but we recommend instead that you
% checkout from the Github repo https://github.com/chebfun/chebfun/. See
% CHEBFUN.UPDATE() for further details.
%
% See also CHEBFUNPREF, CHEBPTS.

% Copyright 2017 by The University of Oxford and The Chebfun Developers.
% See http://www.chebfun.org/ for Chebfun information.

%%%%%%%%%%%%%%%%%%%%%%%%%%%%%%%%%%%%%%%%%%%%%%%%%%%%%%%%%%%%%%%%%%%%%%%%%%%%%%%%
% CHEBFUN Class Description:
%
% The CHEBFUN class is for representations of piecewise functions on the
% interval [a,b].
%
% The CHEBFUN class is the main user interface. We do not expect users to
% directly invoke any objects below this level.
%
% A CHEBFUN object consists of a collection of FUN objects. There are two main
% tasks for the CHEBFUN constructor: (1) parse the user input, and (2) correctly
% piece together FUN objects to form a global approximation. If the input
% function is globally smooth then the resulting CHEBFUN contains a single FUN
% object. If the input is not smooth, or breakpoints are passed to the
% constructor, CHEBFUN must determine appropriate breakpoints and return a
% piecewise smooth CHEBFUN with multiple FUN objects.
%
% This is a user-level class, and all input arguments should be thoroughly
% sanity checked.
%
% Class diagram: [ADchebfun] <>-- [CHEBFUN] <>-- [<<fun>>]
%%%%%%%%%%%%%%%%%%%%%%%%%%%%%%%%%%%%%%%%%%%%%%%%%%%%%%%%%%%%%%%%%%%%%%%%%%%%%%%%
    
    %%%%%%%%%%%%%%%%%%%%%%%%%%%%%%%%%%%%%%%%%%%%%%%%%%%%%%%%%%%%%%%%%%%%%%%
    %% CLASS PROPERTIES:
    %%%%%%%%%%%%%%%%%%%%%%%%%%%%%%%%%%%%%%%%%%%%%%%%%%%%%%%%%%%%%%%%%%%%%%%
    properties (Access = public)
        % DOMAIN of definition of a CHEBFUN object. If K = length(F.DOMAIN) is
        % greater than 1 then the CHEBFUN is referred to as a "piecewise".
        % CHEBFUN. The first and last values of this vector define the left and
        % right endpoints of the domain, respectively. The other values give the
        % locations of the interior breakpoints that define the domains of the
        % individual FUN objects comprising the CHEBFUN. The entries in this
        % vector should be strictly increasing.
        domain              % (1x(K+1) double)

        % FUNS is a cell array containing the FUN objects that comprise a
        % piecewise CHEBFUN. The kth entry in this cell is the FUN defining
        % the representation used by the CHEBFUN object on the open interval
        % (F.DOMAIN(k), F.DOMAIN(k+1)). If M = size(f.funs, 2) is greater than
        % 1, then the CHEBFUN object is referred to as "array valued".
        funs                % (Kx1 cell array of FUN objects)
        
        % POINTVALUES Values of the function at the break points.
        pointValues = [];      % (1 x (K+1) double)

        % ISTRANSPOSED determines whether a (possibly array-valued) CHEBFUN F
        % should be interpreted as a collection of "column" CHEBFUN objects (if
        % F.ISTRANSPOSED == 0, the default), which are considered (infxM)
        % arrays, or "row" CHEBFUN objects (if F.ISTRANSPOSED == 1), which are
        % (Mxinf) arrays. This difference is only behavioral; the other
        % properties described above are _NOT_ stored differently if this flag
        % is set.)
        isTransposed = 0;   % (logical)
    end
    
    %%%%%%%%%%%%%%%%%%%%%%%%%%%%%%%%%%%%%%%%%%%%%%%%%%%%%%%%%%%%%%%%%%%%%%%
    %% CLASS CONSTRUCTOR:
    %%%%%%%%%%%%%%%%%%%%%%%%%%%%%%%%%%%%%%%%%%%%%%%%%%%%%%%%%%%%%%%%%%%%%%%
    methods ( Access = public, Static = false )
        
        function f = chebfun(varargin)
            % The main CHEBFUN constructor!
            
            % Return an empty CHEBFUN:
            if ( (nargin == 0) || isempty(varargin{1}) )
                return
            end
            
            if ( iscell(varargin{1}) && ...
                    all(cellfun(@(x) isa(x, 'fun'),  varargin{1})) )
                % Construct a CHEBFUN from a cell array of FUN objects.               
                %  Note, this is not affected by the input parser (see error
                %  message below) and must be _fast_ as it is done often.
                if ( nargin > 1 )
                    error('CHEBFUN:CHEBFUN:chebfun:nargin', ...
                     'Only one input is allowed when passing an array of FUNs.')
                end
                % Assign the cell to the .FUNS property:
                f.funs = varargin{1};
                % Collect the domains together:
                dom = cellfun(@(fun) get(fun, 'domain'), f.funs, ...
                    'uniformOutput', false);                
                f.domain = unique([dom{:}]);                
                % Update values at breakpoints (first row of f.pointValues):
                f.pointValues = chebfun.getValuesAtBreakpoints(f.funs, f.domain);
                return
            end
                       
            % Parse inputs:
            [op, dom, data, pref, flags] = parseInputs(varargin{:});
                        
            if ( flags.done )
                % An update was performed. Exit gracefully:
                throwAsCaller(MException('', ''))
            end
            
            if ( isa(op, 'chebfun') && flags.trunc )
                % Deal with the particular case when we're asked to truncate a
                % CHEBFUN:
                f = op;
                
            else
                % Construct from function_handle, numeric, or string input:
                
                % Call the main constructor:
                [f.funs, f.domain] = chebfun.constructor(op, dom, data, pref);
                
                if ( flags.doubleLength )
                    % Using the length of f.funs{1} is okay because the
                    % 'doubleLength' flag is mutually exclusive with 'splitting
                    % on'.
                    pref.techPrefs.fixedLength = 2*length(f.funs{1}) - 1;
                    [f.funs, f.domain] = chebfun.constructor(op, dom, data, pref);
                end

                % Update values at breakpoints (first row of f.pointValues):
                f.pointValues = chebfun.getValuesAtBreakpoints(f.funs, ...
                    f.domain, op);
                
                % Remove unnecessary breaks (but not those that were given):
                [ignored, index] = setdiff(f.domain, dom);
                f = merge(f, index(:).', pref);
               
            end

            if ( flags.trunc )
                % Truncate the CHEBFUN to the required length:
                f = truncate(f, flags.trunc);
            end

        end
        
    end
    
    %%%%%%%%%%%%%%%%%%%%%%%%%%%%%%%%%%%%%%%%%%%%%%%%%%%%%%%%%%%%%%%%%%%%%%%
    %% HIDDEN METHODS:
    %%%%%%%%%%%%%%%%%%%%%%%%%%%%%%%%%%%%%%%%%%%%%%%%%%%%%%%%%%%%%%%%%%%%%%%
    methods ( Hidden = true, Static = false )
        
        % Add breakpoints to the domain of a CHEBFUN.
        f = addBreaks(f, breaks, tol)
                
        % Add breaks at appropriate roots of a CHEBFUN.
        f = addBreaksAtRoots(f, tol)
        
        % Assign columns (or rows) of an array-valued CHEBFUN.
        f = assignColumns(f, colIdx, g)
        
        % Convert a CHEBFUN to another TECH.
        f = changeTech(f, newtech);

        % Deprecated function.
        f = define(f,s,v);
        
        % Supply a new definition for a CHEBFUN on a subinterval.
        f = defineInterval(f, subInt, g)
        
        % Supply new definition for a CHEBFUN at a point or set of points.
        f = definePoint(f, s, v)
        
        % Function used for deflation, wrapper for CHEBMATRIX/DEFLATIONFUN.
        out = deflationFun(Nu, u, r, p, alp, type)
        
        % Multiplication operator.
        M = diag(f)
        
        % Dimension check based on Matlab version
        out = dimCheck(f, g)

        % Useful information for DISPLAY.
        [name, data] = dispData(f)
        
        % Compare domains of two CHEBFUN objects.
        pass = domainCheck(f, g);        

        % Extract columns of an array-valued CHEBFUN object.
        f = extractColumns(f, columnIndex);
        
        % Deprecated function.
        varargin = fzero(varargout);
        
        % Get Delta functions within a CHEBFUN.
        [deltaMag, deltLoc] = getDeltaFunctions(f);
        
        % Get roots of a CHEBFUN and polish for use as breakpoints.        
        [rBreaks, rAll] = getRootsForBreaks(f, tol)
        
        % Returns true if numel(f) > 1
        out = isQuasi(f)
        
        % Number of columns (or rows) of a CHEBFUN quasimatrix.
        out = numColumns(f)
        
        % Solve a PDE with CHEBFUN.
        varargout = pdeSolve(varargin);
        
        % Obtain data used for plotting a CHEBFUN object:
        data = plotData(f, g, h)
        
        % Deprecated function.
        varargin = quad(varargout);

        % Sample a CHEBFUN on an "appropriate" grid.
        varargout = sample(f, n);
        
        % Reset pointValues property to the average of left and right limits.
        f = resetPointValues(f);
        
        % Remove all-zero layers of higher-order impulses.
        f = tidyImpulses(f)
        
        % Adjust nearby common break points in domains of CHEBFUN objects.
        [f, g, newBreaksLocF, newBreaksLocG] = tweakDomain(f, g, tol, pos)
        
    end
    
    %%%%%%%%%%%%%%%%%%%%%%%%%%%%%%%%%%%%%%%%%%%%%%%%%%%%%%%%%%%%%%%%%%%%%%%
    %% PRIVATE METHODS:
    %%%%%%%%%%%%%%%%%%%%%%%%%%%%%%%%%%%%%%%%%%%%%%%%%%%%%%%%%%%%%%%%%%%%%%%
    methods ( Access = private, Static = false )
        % Set small breakpoint values to zero.
        f = thresholdBreakpointValues(f);
    end
    
    
    %%%%%%%%%%%%%%%%%%%%%%%%%%%%%%%%%%%%%%%%%%%%%%%%%%%%%%%%%%%%%%%%%%%%%%%
    %% STATIC METHODS:
    %%%%%%%%%%%%%%%%%%%%%%%%%%%%%%%%%%%%%%%%%%%%%%%%%%%%%%%%%%%%%%%%%%%%%%%
    methods ( Access = public, Static = true )
        
        % Discrete cosine transform:
        y = dct(u, kind);
        
        % Discrete Legendre transform:
        y = dlt(u);
        
        % Discrete sine transform:
        y = dst(u, kind);
        
        % Inverse discrete cosine transform:
        u = idct(y, kind);
        
        % Inverse discrete Legendre transform:
        u = idlt(y, kind);
                
        % Inverse discrete sine transform:
        u = idst(y, kind);
        
        % Interpolate data:
        f = interp1(x, y, method, dom);
        
        % Inverse nonuniform fast Fourier transform: 
        [y, p] = inufft( varargin );

        % Compute Lagrange basis functions for a given set of points.
        f = lagrange(x, varargin);
        
        % Non-uniform discrete cosine transform:
        y = ndct(u);
        
        % Non-uniform fast Fourier transform: 
        [y, p] = nufft( varargin );
        
        % Two-dimensional NUFFT: 
        f = nufft2( varargin ); 

        % ODE113 with CHEBFUN output.
        [t, y] = ode113(varargin);
        
        % ODE15S with CHEBFUN output.
        [t, y] = ode15s(varargin);
        
        % ODE45 with CHEBFUN output.
        [t, y] = ode45(varargin);
        
        % Cubic Hermite interpolation:
        f = pchip(x, y, method);
        
        % Cubic spline interpolant:
        f = spline(x, y, d);
        
        % Update Chebfun source files:
        update(varargin)
        
    end
    
    %%%%%%%%%%%%%%%%%%%%%%%%%%%%%%%%%%%%%%%%%%%%%%%%%%%%%%%%%%%%%%%%%%%%%%%
    %% HIDDEN STATIC METHODS:
    %%%%%%%%%%%%%%%%%%%%%%%%%%%%%%%%%%%%%%%%%%%%%%%%%%%%%%%%%%%%%%%%%%%%%%%
    methods ( Hidden = true, Static = true )

        % Convert a cell array of CHEBFUN objects to a quasimatrix.
        G = cell2quasi(F)
        
        % Determine values of CHEBFUN at breakpoints.
        vals = getValuesAtBreakpoints(funs, ends, op);
        
        % Which interval is a point in?
        out = whichInterval(dom, x, direction);

        % Like built-in UNION but with a tolerance for checking equality.
        C = tolUnion(A, B, tol);

        % Like built-in UNIQUE but with a tolerance for checking equality.
        C = tolUnique(A, tol);
        
    end

    %%%%%%%%%%%%%%%%%%%%%%%%%%%%%%%%%%%%%%%%%%%%%%%%%%%%%%%%%%%%%%%%%%%%%%%
    %% PRIVATE STATIC METHODS:
    %%%%%%%%%%%%%%%%%%%%%%%%%%%%%%%%%%%%%%%%%%%%%%%%%%%%%%%%%%%%%%%%%%%%%%%
    methods ( Access = private, Static = true )

        % Main constructor.
        [funs, ends] = constructor(op, domain, data, pref);
        
        % Convert ODE solutions into CHEBFUN objects:
        [t, y] = odesol(sol, dom, opt);
        
        % Call one of the MATLAB ODE solvers and return a CHEBFUN
        [t, y] = constructODEsol(solver, odefun, tspan, uinit, varargin);
        
        % Parse inputs to PLOT. Extract 'lineWidth', etc.
        [lineStyle, pointStyle, jumpStyle, deltaStyle, out] = ...
            parsePlotStyle(varargin)
    end

end


%%%%%%%%%%%%%%%%%%%%%%%%%%%%%%%%%%%%%%%%%%%%%%%%%%%%%%%%%%%%%%%%%%%%%%%%%%%%%%%%
%% Class-related functions: private utilities for this m-file.
%%%%%%%%%%%%%%%%%%%%%%%%%%%%%%%%%%%%%%%%%%%%%%%%%%%%%%%%%%%%%%%%%%%%%%%%%%%%%%%%
function op = str2op(op)
    % Convert string inputs to either numeric format or function_handles.
    sop = str2num(op); %#ok<ST2NM> % STR2DOUBLE doesn't support str2double('pi')
    if ( ~isempty(sop) )
        op = sop;
    else
        depVar = symvar(op);
        if ( numel(depVar) ~= 1 )
            error('CHEBFUN:CHEBFUN:str2op:indepvars', ...
                'Incorrect number of independent variables in string input.');
        end
        op = eval(['@(' depVar{:} ')', op]);
    end
end

function [op, dom, data, pref, flags] = parseInputs(op, varargin)
    
    % TODO: Should we 'data' structure to be passed to the constructor?
    % Currently, like in CHEBFUN/COMPOSE(), we don't have a use for this, but it
    % might be useful in the future.
    
    % Non-preferences that need to live beyond parseInputs.
    flags = struct();
    flags.done = false;         % No construction needs to take place.
    flags.doubleLength = false; % We will construct to double the length.
    flags.trunc = false;        % We will truncate the result.

    % Deal with string input options.
    if ( strncmp(op, '--', 2) )
        % An option has been passed to the constructor.
        if ( strcmpi(op, '--update') )
            chebfun.update();
        elseif ( strcmpi(op, '--update-devel') )
            chebfun.update('development');
        elseif ( strcmpi(op, '--version') )
            installDir = chebfunroot();
            fid = fopen(fullfile(installDir, 'Contents.m'), 'r');
            fgetl(fid);
            str = fgetl(fid);
            disp(['Chebfun ', str(3:end)]);
            fclose(fid);
        else
            error('CHEBFUN:parseInputs:unknown', ...
                'Unknow command %s.', op);
        end
        dom = [];
        data = struct();
        pref = [];
        flags.done = true;
        return
    end

    % Initialize data output.
    data.hscale = [];
    data.vscale = [];
    data.exponents = [];
    data.singType = [];
    
    args = varargin;

    % An op-only constructor call.
    if ( nargin == 1 )
        pref = chebfunpref();
    end

    % Try to parse out the domain which, if passed, is the second argument.
    domainWasPassed = false;
    if ( ~isempty(args) )
        if ( isnumeric(args{1}) && ...
                ((length(args{1}) >= 2) || isempty(args{1})) )
            dom = args{1};
            args(1) = [];
            domainWasPassed = true;
        elseif ( isa(args{1}, 'domain') )
            dom = double(args{1});
            args(1) = [];
            domainWasPassed = true;
        end
    end
    
    % A struct to hold any preferences supplied by keyword (name-value pair).
    keywordPrefs = struct();

    % Parse the remaining arguments.
    prefWasPassed = false;
    isPeriodic = false;
    vectorize = false;
    doVectorCheck = true;
    while ( ~isempty(args) )
        if ( isstruct(args{1}) || isa(args{1}, 'chebfunpref') )
            % Preference object input.  (Struct inputs not tied to a keyword
            % are interpreted as preference objects.)
            if ( ~prefWasPassed )
                pref = chebfunpref(args{1});
                prefWasPassed = true;
                args(1) = [];
            else
                error('CHEBFUN:CHEBFUN:parseInputs:twoPrefs', ...
                    'Multiple preference inputs are not allowed.');
            end
        elseif ( strcmpi(args{1}, 'equi') )
            % Enable FUNQUI when dealing with equispaced data.
            keywordPrefs.enableFunqui = true;
            args(1) = [];
        elseif ( strcmpi(args{1}, 'vectorize') || ...
                 strcmpi(args{1}, 'vectorise') )
            % Vectorize flag for function_handles.
            vectorize = true;
            args(1) = [];
        elseif ( strcmpi(args{1}, 'novectorcheck') )
            % Vector check for function_handles.
            doVectorCheck = false;
            args(1) = [];
        elseif ( strcmpi(args{1}, 'doublelength') )
            % Construct Chebfun twice as long as usually would be constructed.
            flags.doubleLength = true;
            args(1) = [];
        elseif ( strcmpi(args{1}, 'turbo') )
            % "turbo" flag for constructing "turbocharged" chebfuns.
            keywordPrefs.techPrefs.useTurbo = true;
            args(1) = [];
        elseif ( strcmpi(args{1}, 'coeffs') && isnumeric(op) )
            % Hack to support construction from coefficients.            
            op = {{[], op}};
            args(1) = [];
        elseif ( strcmpi(args{1}, 'coeffs') && iscell(op) )
            error('CHEBFUN:CHEBFUN:parseInputs:coeffcell', ...
                'Cannot construct CHEBFUN from a cell array of coefficients.');
        elseif ( any(strcmpi(args{1}, {'periodic', 'trig'})) )
            isPeriodic = true;
            args(1) = [];
        elseif ( strncmpi(args{1}, 'truncate', 5) )
            % Set the local truncation option.
            flags.trunc = args{2};
            args(1:2) = [];   
            % We split when truncation is selected. TODO: Why?
            keywordPrefs.splitting = true;
        elseif ( isnumeric(args{1}) && isscalar(args{1}) )
            % g = chebfun(@(x) f(x), N)
            keywordPrefs.techPrefs.fixedLength = args{1};
            args(1) = [];
        elseif ( strcmpi(args{1}, 'splitting') )
            keywordPrefs.splitting = strcmpi(args{2}, 'on');
            args(1:2) = [];
        elseif ( strcmpi(args{1}, 'minsamples') )
            % Translate "minsamples" --> "techPrefs.minSamples".
            keywordPrefs.techPrefs.minSamples = args{2};
            args(1:2) = [];
        elseif ( strcmpi(args{1}, 'blowup') )
            if ( strcmpi(args{2}, 'off') )
                % If 'blowup' is 'off'.
                keywordPrefs.blowup = 0;
            else
                % If 'blowup' is not 'off', set the singTypes.  (NB:  These
                % cells really need to store a left and right singType for each
                % domain subinterval, but we may not know the domain yet, so we
                % store just one cell for now and replicate it later, after
                % we've figured out the domain.)
                if ( (isnumeric(args{2}) && args{2} == 1 ) || ...
                        strcmpi(args{2}, 'on') )
                    % Translate "blowup" and flag "1" -->
                    % "blowup" and "poles only".
                    keywordPrefs.blowup = 1;
                    data.singType = {'pole'};
                elseif ( args{2} == 2 )
                    % Translate "blowup" and flag "2" -->
                    % "blowup" and "fractional singularity".
                    keywordPrefs.blowup = 1;
                    data.singType = {'sing'};
                else
                    error('CHEBFUN:CHEBFUN:parseInputs:badBlowupOption', ...
                        'Invalid value for ''blowup'' option.');
                end
            end
            args(1:2) = [];
        elseif ( strcmpi(args{1}, 'vscale') )
            % Store vscale types.
            data.vscale = args{2};
            args(1:2) = [];
        elseif ( strcmpi(args{1}, 'hscale') )
            % Store vscale types.
            data.hscale = args{2};
            args(1:2) = [];            
        elseif ( strcmpi(args{1}, 'singType') )
            % Store singularity types.
            data.singType = args{2};
            args(1:2) = [];            
        elseif ( strcmpi(args{1}, 'exps') || strcmpi(args{1}, 'exponents') )
            % Store exponents.
            data.exponents = args{2};
            args(1:2) = [];
        elseif ( any(strcmpi(args{1}, 'chebkind')) )
            % Translate "chebkind" and "kind" --> "tech.@chebtech".
            if ( (isnumeric(args{2}) && (args{2} == 1)) || ...
                     (ischar(args{2}) && strncmpi(args{2}, '1st', 1)) )
                keywordPrefs.tech = @chebtech1;
            elseif ( (isnumeric(args{2}) && (args{2} == 2)) || ...
                     (ischar(args{2}) && strncmpi(args{2}, '2nd', 1)) )
                keywordPrefs.tech = @chebtech2;
            else
                error('CHEBFUN:CHEBFUN:parseInputs:badChebkind', ...
                    'Invalid value for ''chebkind'' option.');
            end
            args(1:2) = [];
        elseif ( strcmpi(args{1}, 'resampling') )
            % Translate "resampling" --> "techPrefs.refinementFunction".
            if ( strcmpi(args{2}, 'on') )
                keywordPrefs.techPrefs.refinementFunction = 'resampling';
            elseif ( strcmpi(args{2}, 'off') )
                keywordPrefs.techPrefs.refinementFunction = 'nested';
            end
            args(1:2) = [];
        elseif ( any(strcmpi(args{1}, 'eps')) )
            % Translate "eps" --> "techPrefs.chebfuneps".
            keywordPrefs.techPrefs.chebfuneps = args{2};
            args(1:2) = [];
        elseif ( strcmpi(args{1}, 'maxdegree') )
            % Translate "maxdegree" --> "techPrefs.maxLength".
            keywordPrefs.techPrefs.maxLength = args{2};
            args(1:2) = [];
        elseif ( any(strcmpi(args{1}, {'splitLength', 'splitdegree'})) )
            % Translate "splitdegree" --> "splitPrefs.splitLength".
            keywordPrefs.splitPrefs.splitLength = args{2};
            args(1:2) = [];
        elseif ( strcmpi(args{1}, 'splitMaxLength') )
            % Translate "splitMaxLength" --> "splitPrefs.splitMaxLength".
            keywordPrefs.splitPrefs.splitMaxLength = args{2};
            args(1:2) = [];
        elseif ( ischar(args{1}) )
            % Update these preferences:
            if ( length(args) < 2 )
                error('CHEBFUN:CHEBFUN:parseInputs:noPrefValue', ...
                    ['Value for ''' args{1} ''' preference was not supplied.']);
            end
            keywordPrefs.(args{1}) = args{2};
            args(1:2) = [];
        else
            if ( isnumeric(args{1}) )
                error('CHEBFUN:CHEBFUN:parseInputs:badInputNumeric', ...
                    ['Could not parse input argument sequence.\n' ...
                     '(Perhaps the construction domain is not the second ' ...
                     'argument?)']);
            else
                error('CHEBFUN:CHEBFUN:parseInputs:badInput', ...
                    'Could not parse input argument sequence.');
            end
        end
    end
    
    % It doesn't make sense to construct from values and coeffs at the same
    % time.
    if ( iscell(op) && iscell(op{1}) && isfield(keywordPrefs, 'tech') && ...
            ~isempty(keywordPrefs.tech) )
        error('CHEBFUN:CHEBFUN:parseInputs:coeffschebkind', ...
            [' ''coeffs'' and ''chebkind'' should not be ' ...
            'specified simultaneously.']);
    end
    
    % Override preferences supplied via a preference object with those supplied
    % via keyword.
    if ( prefWasPassed )
        pref = chebfunpref(pref, keywordPrefs);
    else
        pref = chebfunpref(keywordPrefs);
    end

    % Use the domain of the chebfun that was passed if none was supplied.
    if ( ~domainWasPassed || isempty(dom) )
        if ( isa(op, 'chebfun') )
            dom = [ op.domain(1) op.domain(end) ];
        else
            dom = pref.domain;
        end
    end
    numIntervals = numel(dom) - 1;

    % Error if 'doubleLength' and 'splitting on' are both passed:
    % This combination is not supported.
    if ( pref.splitting && flags.doubleLength )
        error('CHEBFUN:CHEBFUN:parseInputs:doubleLengthSplitting', ...
            'doubleLength not supported with splitting on.')
    end

    % Error if 'doubleLength' is used on a domain with breakpoints:
    % This combination is not supported.
    if ( (length(dom) > 2) && flags.doubleLength )
        error('CHEBFUN:CHEBFUN:parseInputs:doubleLengthBreakpoints', ...
            'doubleLength not supported on domains with breakpoints.')
    end

    % Deal with the 'periodic' or 'trig' flag:
    if ( isPeriodic )
        % Translate 'periodic' or 'trig'.
        pref.tech = @trigtech;
        pref.splitting = false;
        pref.enableFunqui = false;
        if ( numel(dom) > 2 )
            error('CHEBFUN:parseInputs:periodic', ...
                '''periodic'' or ''trig'' option is only supported for smooth domains.');
        end
    end

    % Parse the OP (handle the vectorize flag, etc.).
    if ( iscell(op) )
        for k = 1:numel(op)
            op{k} = parseOp(op{k});
        end
    else
        op = parseOp(op);
    end

    function op = parseOp(op)
        % Convert string input to function_handle:
        if ( ischar(op) )
            op = str2op(op);
        end
        if ( doVectorCheck && isa(op, 'function_handle') )
            op = vectorCheck(op, dom, vectorize);
        end
        if ( isa(op, 'chebfun') )
            op = @(x) feval(op, x);
        end
        if ( isa(op, 'function_handle') && pref.enableFunqui )
            if ( isfield(pref.techPrefs, 'fixedLength') && ...
                 ~isnan(pref.techPrefs.fixedLength) )
                x = linspace(dom(1), dom(end), pref.techPrefs.fixedLength).';
                op = feval(op, x);
                pref.techPrefs.fixedLength = NaN;
            end
        end
    end

    % Enable singularity detection if we have exponents or singTypes:
    if ( any(data.exponents) || ~isempty(data.singType) )
        pref.blowup = true;
    end
    % Sort out the singularity types:
    if ( numel(data.singType) == 1 )
        singType = data.singType{1};
        data.singType = cell(1, 2*numIntervals);
        for j = 1:2*numIntervals
            data.singType{j} = singType;
        end
    elseif ( ~isempty(data.singType) && ...
            (numel(data.singType) ~= 2*numIntervals) )
        % If the number of exponents supplied by user isn't equal to twice the
        % the number of the FUNs, throw an error message:
        error('CHEBFUN:CHEBFUN:parseInputs:badExponents', ...
            'The number of the exponents is inappropriate.');
    end
    % Sort out the exponents:
    if ( ~isempty(data.exponents) )
        exps = data.exponents;
        nExps = numel(exps);
        if ( nExps == 1 )
            % If only one exponent is supplied, assume the exponent at other
            % breakpoints are exactly same.
            exps = exps*ones(1, 2*numIntervals);
        elseif ( nExps == 2 )
            % If the exponents are only supplied at endpoints of the entire
            % domain, then pad zeros at the interior breakpoints.
            exps = [exps(1) zeros(1, 2*(numIntervals-1)) exps(2)];
        elseif ( nExps == numIntervals + 1 )
            % If only one exponent is supplied for each interior breakpoint,
            % then we assume that the singularity take the same order on each
            % side.
            exps = exps(ceil(1:0.5:nExps - 0.5));
        elseif( nExps ~= 2*numIntervals )
            % The number of exponents supplied by user makes no sense.
            error('CHEBFUN:CHEBFUN:chebfun:parseInputs', ...
                'Invalid length for vector of exponents.');
        end
        data.exponents = exps;
    end
    
    % Ensure DOM is a double (i.e., not a domain object).
    dom = double(dom);

end

function op = vectorCheck(op, dom, vectorize)
%VECTORCHECK   Try to determine whether op is vectorized. 
%   It's impossible to cover all eventualities without being too expensive. 
%   We do the best we can.

y = dom([1 end]); y = y(:);

% Make a slightly narrower domain to evaluate on. (Endpoints can be tricky).
% This used to be fixed at 0.01. But this can cause troubles at very narrow
% domains, where 1.01*y(1) might actually be larger than y(end)!
y = y + [1;-1].*diff(y)/200;

if ( vectorize )
    op = vec(op, y(1));
end

try
    % Evaluate a vector of (near the) endpoints
    v = op(y);
    
    % Get the size of the output:
    sv = size(v);
    sy = size(y);
    
    % Check the sizes:
    if ( sv(1) == sy(1) )
        % Here things seem OK! 
        
        % However, we may possibly be fooled if we have an array-valued function
        % whose number of columns equals the number of test points(i.e., 2) or 
        % something unvectorized like sin(x)/x (no dot). We choose one 
        % additional point as a final check:
        if ( sv(2) == sy(1) )
            v = op(y(1));
            if ( size(v, 1) > 1 )
                op = @(x) op(x).';
                warning('CHEBFUN:CHEBFUN:vectorCheck:transpose', ...
                    ['Chebfun input should return a COLUMN array.\n', ...
                     'Attempting to transpose.'])
            elseif ( size(v, 2) ~= sv(2) )
                % It doesn't really matter what this error message is as it will
                % be caught in the try-catch statement.
                error('CHEBFUN:CHEBFUN:vectorCheck:numColumns', ...
                    'Number of columns increases with length(x).');
                
            end
                
        end
        
    elseif ( all( sv == 1 ) )
        % The operator always returns a scalar:
        op = @(x) repmat(op(x), length(x), 1);
        
    elseif ( any(sv == sy(1)) )
        
        if ( any(sv) == 1 )
            % We check to see if we have something like @(x) [1 1].
            v = op(y(1)); % Should evaluate to a scalar, unless array-valued.
            if ( all(size(v) == sv) )
                % Scalar expand:
                op = @(x) repmat(op(x), length(x), 1);
                return
            end
        end
        
        % Try and transpose:
        op = @(x) op(x).';
        warning('CHEBFUN:CHEBFUN:vectorCheck:transpose',...
                ['Chebfun input should return a COLUMN array.\n', ...
                 'Attempting to transpose.'])
             
    elseif ( any(sv == 1) )
        % The operator always returns a scalar:
        op = @(x) repmat(op(x), length(x), 1);
        
    end

catch ME
    % The above didn't work. :(
    
    if ( vectorize )
        % We've already tried vectorizing, so we've failed.
        rethrow(ME)
        
    else
        % Try vectorizing.
        op = vectorCheck(op, dom, 1);
<<<<<<< HEAD
=======
%         warning('CHEBFUN:CHEBFUN:vectorcheck:vectorize',...
%         ['Function failed to evaluate on array inputs.\n',...
%         'Vectorizing the function may speed up its evaluation\n',...
%         'and avoid the need to loop over array elements.\n',...
%         'Use ''vectorize'' flag in the CHEBFUN constructor call\n', ...
%         'to avoid this warning message.'])
>>>>>>> d5b2ac4d
    end
    
end

end

function g = vec(op, y)
%VEC  Vectorize a function or string expression.
%   VEC(OP, Y), if OP is a function handle or anonymous function, returns a
%   function that returns vector outputs for vector inputs by wrapping F inside
%   a loop. Y, serving as a testing point, is a point in the domain where OP is
%   defined and is used to determine if OP is array-valued or not.
    
    % Check to see if OP is array-valued:
    opy = op(y);
    if ( any(size(opy) > 1) )
        % Use the array-valued wrapper:
        g = @loopWrapperArray;    
    else
        % It's not array-valued. Use the scalar wrapper:
        g = @loopWrapperScalar;
    end
    
    % Nested functions:
    
    % Scalar case:
    function v = loopWrapperScalar(x)
        v = zeros(size(x));
        for j = 1:numel(v)
            v(j) = op(x(j));
        end
    end

    % Array-valued case:
    function v = loopWrapperArray(x)
        numCol = size(op(x(1)), 2);
        numRow = size(x, 1);
        v = zeros(numRow, numCol);
        for j = 1:numRow
            v(j,:) = op(x(j));
        end
    end

end<|MERGE_RESOLUTION|>--- conflicted
+++ resolved
@@ -557,6 +557,10 @@
             % Vector check for function_handles.
             doVectorCheck = false;
             args(1) = [];
+        elseif ( strcmpi(args{1}, 'vectorcheck') )
+            % Vector check for function_handles.
+            doVectorCheck = strcmpi(args{2}, 'on');
+            args(1:2) = [];            
         elseif ( strcmpi(args{1}, 'doublelength') )
             % Construct Chebfun twice as long as usually would be constructed.
             flags.doubleLength = true;
@@ -909,17 +913,8 @@
         rethrow(ME)
         
     else
-        % Try vectorizing.
+        % Try vectorizing. (This is now done silently.)
         op = vectorCheck(op, dom, 1);
-<<<<<<< HEAD
-=======
-%         warning('CHEBFUN:CHEBFUN:vectorcheck:vectorize',...
-%         ['Function failed to evaluate on array inputs.\n',...
-%         'Vectorizing the function may speed up its evaluation\n',...
-%         'and avoid the need to loop over array elements.\n',...
-%         'Use ''vectorize'' flag in the CHEBFUN constructor call\n', ...
-%         'to avoid this warning message.'])
->>>>>>> d5b2ac4d
     end
     
 end
