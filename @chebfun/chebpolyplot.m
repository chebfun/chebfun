--- conflicted
+++ resolved
@@ -42,11 +42,8 @@
         col = col{:};
         varargin(1) = [];
     end
-<<<<<<< HEAD
-%     varargin(1) = [];
-=======
->>>>>>> 021306c9
 end
+
 if ( isempty(col) )
     colIdx = find(cellfun(@(arg) all(ischar(arg)) && any(strfind(arg, 'color')), varargin));
     if ( colIdx )
