function out = length(f)
%LENGTH   Length of a Chebfun.
%   LENGTH(F) returns the length of a CHEBFUN object F, which is defined as the
%   sum of the length of f.funs.
%
% See also CHEBFUN/SIZE.

<<<<<<< HEAD
if ( numel(f.funs) == 0 )
    out = 0;
else
    out = sum(cellfun(@length, f.funs));
end
=======
% Copyright 2013 by The University of Oxford and The Chebfun Developers.
% See http://www.chebfun.org/ for Chebfun information.

out = sum(cellfun(@length, f.funs));
>>>>>>> ddec27dd

end<|MERGE_RESOLUTION|>--- conflicted
+++ resolved
@@ -5,17 +5,13 @@
 %
 % See also CHEBFUN/SIZE.
 
-<<<<<<< HEAD
+% Copyright 2013 by The University of Oxford and The Chebfun Developers.
+% See http://www.chebfun.org/ for Chebfun information.
+
 if ( numel(f.funs) == 0 )
     out = 0;
 else
     out = sum(cellfun(@length, f.funs));
 end
-=======
-% Copyright 2013 by The University of Oxford and The Chebfun Developers.
-% See http://www.chebfun.org/ for Chebfun information.
-
-out = sum(cellfun(@length, f.funs));
->>>>>>> ddec27dd
 
 end