--- conflicted
+++ resolved
@@ -1,287 +1,211 @@
-classdef colloc2 < chebDiscretization
-     
-    methods
-        function disc = colloc2(source,dimension,domain)
-            if isempty(source)
-                return
-            end
-            disc.source = source; 
-            disc.domain = source.domain;
-
-<<<<<<< HEAD
-            % Decide which kind of object we're discretizing:
-            if isa(source,'linop')
-                disc.linop = source;
-            else
-                disc.source = source;  % block
-=======
-            if nargin > 1
-                disc.dimension = dimension;
-                if nargin > 2
-                    disc.domain = domain;
-                end
->>>>>>> f8d1cbf3
-            end
-        end
-         
-    end
-    
-    methods
-        % Specific to blockDiscretization
-        D = diff(A, m)
-        C = cumsum(A, m)
-        F = mult(disc, f)
-       
-        function I = eye(disc)
-            n = disc.dimension;
-            I = eye(sum(n));
-        end
-        
-        function Z = zeros(disc)
-            n = disc.dimension;
-            Z = zeros(sum(n));
-        end
-        
-        function Z = zero(disc)
-            n = disc.dimension;
-            Z = zeros(1, sum(n));
-        end
-        
-        S = sum(disc)
-        
-        E = feval(disc, location, direction)
-        
-        function F = inner(disc, f)
-            d = chebmatrix.mergeDomains({disc, f});
-            [x, w] = points(disc);
-            F = w.*f(x);
-        end
-        
-        
-        function C = mtimes(A, B)
-            C = A*B;
-        end
-        
-        function C = plus(A, B)
-            C = A+B;
-        end
-        
-        function B = uminus(A)
-            B = -A;
-        end
-        
-        function fx = toValues(disc,f)
-            n = disc.dimension;
-
-            x = points(disc);
-            fx = f(x);
-
-            % Evaluate left- and right-sided limits at breaks:
-            csn = [0, cumsum(n)];
-            dxloc = csn(2:end-1);
-            fx(dxloc) = feval(f, x(dxloc), 'left');
-            fx(dxloc+1) = feval(f, x(dxloc), 'right');
-        end
-<<<<<<< HEAD
-               
-        function L = discretize(disc,dimension)
-            A = disc.source;
-            if ( nargin > 1 )
-                disc.dimension = dimension;
-            end
-            validateParameters(disc);
-            
-            if isa(A,'chebmatrix')
-                % Evaluate recursively, block by block:
-                L = cellfun(@(x) blockDiscretize(disc,x),A.blocks,'uniform',false);
-            else
-                L = blockDiscretize(disc,A);
-            end
-        end
-                        
-=======
-                                       
->>>>>>> f8d1cbf3
-        function f = toFunction(disc,values)
-            if ( disc.numIntervals > 1 )
-                values = mat2cell(values,disc.dimension);
-            end
-            f = chebfun(values, disc.domain);
-        end
-<<<<<<< HEAD
-               
-        % Specific to linopDiscretization        
-        function [A,P,B] = matrix(disc)
-            if isempty(disc.linop)
-                A = discretize(disc);
-                return
-            end
-            L = disc.linop;
-            disc.source = L.operator;
-            blocks = discretize(disc);
-=======
-        
-    end
-    
-    methods
-        
-        function varargout = matrix(dsc,dimension,domain)
-            if nargin > 1
-                dsc.dimension = dimension;
-                if nargin > 2
-                    dsc.domain = domain;
-                end
-            end
-            L = dsc.source;
-            if isa(L,'chebmatrix')
-                A = cellfun(@(x) blockMatrix(dsc,x),L.blocks,'uniform',false);
-                out{1} = A;
-                if isa(L,'linop')
-                    [out{1:3}] = toLinop(dsc,A);
-                end
-                m = max(1,nargout);
-                varargout(1:m) = out(1:m);
-            else
-                [varargout{1:nargout}] = blockMatrix(dsc);
-            end
-        end
-            
-        function [A,P,B] = toLinop(disc,blocks)
-            L = disc.source;
-            
->>>>>>> f8d1cbf3
-            [rows,P] = disc.reproject(blocks);
-            P = blkdiag(P{:});
-
-            B = [];
-            if ~isempty(L.constraint)
-                disc.source = L.constraint.operator;
-<<<<<<< HEAD
-                constr = discretize(disc);
-=======
-                constr = matrix(disc);
->>>>>>> f8d1cbf3
-                B = [ cell2mat(constr); B ];
-            end
-            if ~isempty(L.continuity)
-                disc.source = L.continuity.operator;
-<<<<<<< HEAD
-                constr = discretize(disc);
-=======
-                constr = matrix(disc);
->>>>>>> f8d1cbf3
-                B = [ cell2mat(constr); B ];
-            end
-            A = cell2mat(rows);
-            A = [ B; A ];
-
-<<<<<<< HEAD
-=======
-        end
-        
-        function A = blockMatrix(disc,item)
-            if ( nargin < 2 )
-                item = disc.source;
-            end
-            if isa(item,'linBlock')
-                disc.source = item;
-                A = disc.source.stack( disc );
-            elseif isa(item,'chebfun')
-                A = disc.toValues(item);
-                if ( item.isTransposed )
-                    A = A.';
-                end
-            elseif isnumeric(item)
-                A = item;
-            else
-                error('Unrecognized block type.')
-            end
-        end
-        
-        
-        function [v,disc] = mldivide(disc,A,b)
-            s = 1./ max(1, max(abs(A),[],2) );
-            A = bsxfun(@times,s,A);
-            v = A \ (s.*b);
->>>>>>> f8d1cbf3
-        end
-        
-        function b = rhs(disc,f)
-            if isempty(disc.dimension)
-                error('Discretization dimension not given.')
-            end
-<<<<<<< HEAD
-            disc.source = f;
-            row = discretize(disc);
-            if ( ~iscell(row) )
-                row = {row};
-            end
-            row = disc.reproject(row);
-=======
-            % NONONO
-            if isa(f,'chebfun'), f = chebmatrix({f}); end
-            row = cellfun(@(x) blockMatrix(disc,x),f.blocks,'uniform',false);
-%             if ( ~iscell(row) )
-%                 row = {row};
-%             end
-            row = disc.reproject(row);
-            
->>>>>>> f8d1cbf3
-            b = cell2mat(row);
-            L = disc.source;
-            if ~isempty(L.constraint)
-                b = [ L.constraint.values; b ];
-            end
-            if ~isempty(L.continuity)
-                b = [ L.continuity.values; b ];
-            end
-        end
-        
-    end
-    
-<<<<<<< HEAD
-    methods ( Static )
-            
-        function [isDone, epsLevel] = testConvergence(v)
-            % TODO: (for breakpoints and systems)
-            f = chebtech2(v);
-            [isDone, epsLevel] = strictCheck(f, 1e-10);
-        end
-        
-    end
-    
-    methods ( Access = private )
-        function [B,P] = reproject(disc,blocks)
-            reduce = disc.linop.sizeReduction;
-=======
-    methods ( Access = private )
-        function [B,P] = reproject(disc,blocks)
-            reduce = disc.source.sizeReduction;
->>>>>>> f8d1cbf3
-            dim = disc.dimension;
-            B = cell(size(blocks,1),1);
-            P = cell(size(blocks,1),1);
-            for i = 1:size(blocks,1)
-                M = cat(2,blocks{i,:});
-                [B{i},P{i}] = resize(disc,M,dim-reduce(i),dim);
-            end
-        end
-        
-%         function L = blockDiscretize(disc,block)
-%             if isa(block,'linBlock')
-%                 L = block.stack( disc );
-%             elseif isa(block,'chebfun')
-%                 L = disc.toValues(block);
-%                 if ( block.isTransposed )
-%                     L = L.';
-%                 end
-%             elseif isnumeric(block)
-%                 L = block;
-%             else
-%                 error('Unrecognized block type.')
-%             end
-%         end
-       
-    end
-    
+classdef colloc2 < chebDiscretization
+     
+    methods
+        function disc = colloc2(source,dimension,domain)
+            if isempty(source)
+                return
+            end
+            disc.source = source; 
+            disc.domain = source.domain;
+
+            if nargin > 1
+                disc.dimension = dimension;
+                if nargin > 2
+                    disc.domain = domain;
+                end
+            end
+        end
+         
+    end
+    
+    methods
+        % Specific to blockDiscretization
+        D = diff(A, m)
+        C = cumsum(A, m)
+        F = mult(disc, f)
+       
+        function I = eye(disc)
+            n = disc.dimension;
+            I = eye(sum(n));
+        end
+        
+        function Z = zeros(disc)
+            n = disc.dimension;
+            Z = zeros(sum(n));
+        end
+        
+        function Z = zero(disc)
+            n = disc.dimension;
+            Z = zeros(1, sum(n));
+        end
+        
+        S = sum(disc)
+        
+        E = feval(disc, location, direction)
+        
+        function F = inner(disc, f)
+            d = chebmatrix.mergeDomains({disc, f});
+            [x, w] = points(disc);
+            F = w.*f(x);
+        end
+        
+        
+        function C = mtimes(A, B)
+            C = A*B;
+        end
+        
+        function C = plus(A, B)
+            C = A+B;
+        end
+        
+        function B = uminus(A)
+            B = -A;
+        end
+        
+        function fx = toValues(disc,f)
+            n = disc.dimension;
+
+            x = points(disc);
+            fx = f(x);
+
+            % Evaluate left- and right-sided limits at breaks:
+            csn = [0, cumsum(n)];
+            dxloc = csn(2:end-1);
+            fx(dxloc) = feval(f, x(dxloc), 'left');
+            fx(dxloc+1) = feval(f, x(dxloc), 'right');
+        end
+                                       
+        function f = toFunction(disc,values)
+            if ( disc.numIntervals > 1 )
+                values = mat2cell(values,disc.dimension);
+            end
+            f = chebfun(values, disc.domain);
+        end
+        
+    end
+    
+    methods
+        
+        function varargout = matrix(dsc,dimension,domain)
+            if nargin > 1
+                dsc.dimension = dimension;
+                if nargin > 2
+                    dsc.domain = domain;
+                end
+            end
+            L = dsc.source;
+            if isa(L,'chebmatrix')
+                A = cellfun(@(x) blockMatrix(dsc,x),L.blocks,'uniform',false);
+                out{1} = A;
+                if isa(L,'linop')
+                    [out{1:3}] = toLinop(dsc,A);
+                end
+                m = max(1,nargout);
+                varargout(1:m) = out(1:m);
+            else
+                [varargout{1:nargout}] = blockMatrix(dsc);
+            end
+        end
+            
+        function [A,P,B] = toLinop(disc,blocks)
+            L = disc.source;
+            
+            [rows,P] = disc.reproject(blocks);
+            P = blkdiag(P{:});
+
+            B = [];
+            if ~isempty(L.constraint)
+                disc.source = L.constraint.operator;
+                constr = matrix(disc);
+                B = [ cell2mat(constr); B ];
+            end
+            if ~isempty(L.continuity)
+                disc.source = L.continuity.operator;
+                constr = matrix(disc);
+                B = [ cell2mat(constr); B ];
+            end
+            A = cell2mat(rows);
+            A = [ B; A ];
+
+        end
+        
+        function A = blockMatrix(disc,item)
+            if ( nargin < 2 )
+                item = disc.source;
+            end
+            if isa(item,'linBlock')
+                disc.source = item;
+                A = disc.source.stack( disc );
+            elseif isa(item,'chebfun')
+                A = disc.toValues(item);
+                if ( item.isTransposed )
+                    A = A.';
+                end
+            elseif isnumeric(item)
+                A = item;
+            else
+                error('Unrecognized block type.')
+            end
+        end
+        
+        
+        function [v,disc] = mldivide(disc,A,b)
+            s = 1./ max(1, max(abs(A),[],2) );
+            A = bsxfun(@times,s,A);
+            v = A \ (s.*b);
+        end
+        
+        function b = rhs(disc,f)
+            if isempty(disc.dimension)
+                error('Discretization dimension not given.')
+            end
+            % NONONO
+            if isa(f,'chebfun'), f = chebmatrix({f}); end
+            row = cellfun(@(x) blockMatrix(disc,x),f.blocks,'uniform',false);
+%             if ( ~iscell(row) )
+%                 row = {row};
+%             end
+            row = disc.reproject(row);
+            
+            b = cell2mat(row);
+            L = disc.source;
+            if ~isempty(L.constraint)
+                b = [ L.constraint.values; b ];
+            end
+            if ~isempty(L.continuity)
+                b = [ L.continuity.values; b ];
+            end
+        end
+        
+    end
+    
+    methods ( Access = private )
+        function [B,P] = reproject(disc,blocks)
+            reduce = disc.source.sizeReduction;
+            dim = disc.dimension;
+            B = cell(size(blocks,1),1);
+            P = cell(size(blocks,1),1);
+            for i = 1:size(blocks,1)
+                M = cat(2,blocks{i,:});
+                [B{i},P{i}] = resize(disc,M,dim-reduce(i),dim);
+            end
+        end
+        
+%         function L = blockDiscretize(disc,block)
+%             if isa(block,'linBlock')
+%                 L = block.stack( disc );
+%             elseif isa(block,'chebfun')
+%                 L = disc.toValues(block);
+%                 if ( block.isTransposed )
+%                     L = L.';
+%                 end
+%             elseif isnumeric(block)
+%                 L = block;
+%             else
+%                 error('Unrecognized block type.')
+%             end
+%         end
+       
+    end
+    
 end