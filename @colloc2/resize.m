function [B,P] = resize(disc,A,m,n)
<<<<<<< HEAD
=======

if ( m == n )
    B = A;
    P = eye(size(A));
    return
end
        
>>>>>>> f8d1cbf3

domain = disc.domain;
numint = disc.numIntervals;
P = cell(1,numint);

for k = 1:numint
    disc.domain = domain(k:k+1);
    disc.dimension = m(k);
    xOut = points(disc,1);
    disc.dimension = n(k);
    xIn = points(disc,2);
    P{k} = barymat(xOut,xIn);
end

P = blkdiag(P{:});
B = P*A;

end
<|MERGE_RESOLUTION|>--- conflicted
+++ resolved
@@ -1,29 +1,26 @@
-function [B,P] = resize(disc,A,m,n)
-<<<<<<< HEAD
-=======
-
-if ( m == n )
-    B = A;
-    P = eye(size(A));
-    return
-end
-        
->>>>>>> f8d1cbf3
-
-domain = disc.domain;
-numint = disc.numIntervals;
-P = cell(1,numint);
-
-for k = 1:numint
-    disc.domain = domain(k:k+1);
-    disc.dimension = m(k);
-    xOut = points(disc,1);
-    disc.dimension = n(k);
-    xIn = points(disc,2);
-    P{k} = barymat(xOut,xIn);
-end
-
-P = blkdiag(P{:});
-B = P*A;
-
-end
+function [B,P] = resize(disc,A,m,n)
+
+if ( m == n )
+    B = A;
+    P = eye(size(A));
+    return
+end
+        
+
+domain = disc.domain;
+numint = disc.numIntervals;
+P = cell(1,numint);
+
+for k = 1:numint
+    disc.domain = domain(k:k+1);
+    disc.dimension = m(k);
+    xOut = points(disc,1);
+    disc.dimension = n(k);
+    xIn = points(disc,2);
+    P{k} = barymat(xOut,xIn);
+end
+
+P = blkdiag(P{:});
+B = P*A;
+
+end